/*
 * Packet protocol layer for the SSH-1 login phase (combining what
 * SSH-2 would think of as key exchange and user authentication).
 */

#include <assert.h>

#include "putty.h"
#include "ssh.h"
#include "mpint.h"
#include "sshbpp.h"
#include "sshppl.h"
#include "sshcr.h"

typedef struct agent_key {
    RSAKey key;
    strbuf *comment;
    ptrlen blob; /* only used during initial parsing of agent response */
} agent_key;

struct ssh1_login_state {
    int crState;

    PacketProtocolLayer *successor_layer;

    Conf *conf;

    char *savedhost;
    int savedport;
    bool try_agent_auth;

    int remote_protoflags;
    int local_protoflags;
    unsigned char session_key[32];
    char *username;
    agent_pending_query *auth_agent_query;

    int len;
    unsigned char *rsabuf;
    unsigned long supported_ciphers_mask, supported_auths_mask;
    bool tried_publickey, tried_agent;
    bool tis_auth_refused, ccard_auth_refused;
    unsigned char cookie[8];
    unsigned char session_id[16];
    int cipher_type;
    strbuf *publickey_blob;
    char *publickey_comment;
    bool privatekey_available, privatekey_encrypted;
    prompts_t *cur_prompt;
    int userpass_ret;
    char c;
    int pwpkt_type;
    void *agent_response_to_free;
    ptrlen agent_response;
    BinarySource asrc[1];          /* response from SSH agent */
    size_t agent_keys_len;
    agent_key *agent_keys;
    size_t agent_key_index, agent_key_limit;
    bool authed;
    RSAKey key;
    int dlgret;
    Filename *keyfile;
    RSAKey servkey, hostkey;
    bool want_user_input;

    StripCtrlChars *tis_scc;
    bool tis_scc_initialised;

    PacketProtocolLayer ppl;
};

static void ssh1_login_free(PacketProtocolLayer *);
static void ssh1_login_process_queue(PacketProtocolLayer *);
static void ssh1_login_dialog_callback(void *, int);
static void ssh1_login_special_cmd(PacketProtocolLayer *ppl,
                                   SessionSpecialCode code, int arg);
static bool ssh1_login_want_user_input(PacketProtocolLayer *ppl);
static void ssh1_login_got_user_input(PacketProtocolLayer *ppl);
static void ssh1_login_reconfigure(PacketProtocolLayer *ppl, Conf *conf);

static const PacketProtocolLayerVtable ssh1_login_vtable = {
    .free = ssh1_login_free,
    .process_queue = ssh1_login_process_queue,
    .get_specials = ssh1_common_get_specials,
    .special_cmd = ssh1_login_special_cmd,
    .want_user_input = ssh1_login_want_user_input,
    .got_user_input = ssh1_login_got_user_input,
    .reconfigure = ssh1_login_reconfigure,
    .queued_data_size = ssh_ppl_default_queued_data_size,
    .name = NULL, /* no layer names in SSH-1 */
};

static void ssh1_login_agent_query(struct ssh1_login_state *s, strbuf *req);
static void ssh1_login_agent_callback(void *loginv, void *reply, int replylen);

PacketProtocolLayer *ssh1_login_new(
    Conf *conf, const char *host, int port,
    PacketProtocolLayer *successor_layer)
{
    struct ssh1_login_state *s = snew(struct ssh1_login_state);
    memset(s, 0, sizeof(*s));
    s->ppl.vt = &ssh1_login_vtable;

    s->conf = conf_copy(conf);
    s->savedhost = dupstr(host);
    s->savedport = port;
    s->successor_layer = successor_layer;
    return &s->ppl;
}

static void ssh1_login_free(PacketProtocolLayer *ppl)
{
    struct ssh1_login_state *s =
        container_of(ppl, struct ssh1_login_state, ppl);

    if (s->successor_layer)
        ssh_ppl_free(s->successor_layer);

    conf_free(s->conf);
    sfree(s->savedhost);
    sfree(s->rsabuf);
    sfree(s->username);
    if (s->publickey_blob)
        strbuf_free(s->publickey_blob);
    sfree(s->publickey_comment);
    if (s->cur_prompt)
        free_prompts(s->cur_prompt);
    if (s->agent_keys) {
        for (size_t i = 0; i < s->agent_keys_len; i++) {
            freersakey(&s->agent_keys[i].key);
            strbuf_free(s->agent_keys[i].comment);
        }
        sfree(s->agent_keys);
    }
    sfree(s->agent_response_to_free);
    if (s->auth_agent_query)
        agent_cancel_query(s->auth_agent_query);
    sfree(s);
}

static bool ssh1_login_filter_queue(struct ssh1_login_state *s)
{
    return ssh1_common_filter_queue(&s->ppl);
}

static PktIn *ssh1_login_pop(struct ssh1_login_state *s)
{
    if (ssh1_login_filter_queue(s))
        return NULL;
    return pq_pop(s->ppl.in_pq);
}

static void ssh1_login_setup_tis_scc(struct ssh1_login_state *s);

static void ssh1_login_process_queue(PacketProtocolLayer *ppl)
{
    struct ssh1_login_state *s =
        container_of(ppl, struct ssh1_login_state, ppl);
    PktIn *pktin;
    PktOut *pkt;
    int i;

    /* Filter centrally handled messages off the front of the queue on
     * every entry to this coroutine, no matter where we're resuming
     * from, even if we're _not_ looping on pq_pop. That way we can
     * still proactively handle those messages even if we're waiting
     * for a user response. */
    if (ssh1_login_filter_queue(s))
        return;

    crBegin(s->crState);

    crMaybeWaitUntilV((pktin = ssh1_login_pop(s)) != NULL);

    if (pktin->type != SSH1_SMSG_PUBLIC_KEY) {
        ssh_proto_error(s->ppl.ssh, "Public key packet not received");
        return;
    }

    ppl_logevent("Received public keys");

    {
        ptrlen pl = get_data(pktin, 8);
        memcpy(s->cookie, pl.ptr, pl.len);
    }

    get_rsa_ssh1_pub(pktin, &s->servkey, RSA_SSH1_EXPONENT_FIRST);
    get_rsa_ssh1_pub(pktin, &s->hostkey, RSA_SSH1_EXPONENT_FIRST);

    s->hostkey.comment = NULL; /* avoid confusing rsa_ssh1_fingerprint */

    /*
     * Log the host key fingerprint.
     */
    if (!get_err(pktin)) {
        char *fingerprint = rsa_ssh1_fingerprint(&s->hostkey);
        ppl_logevent("Host key fingerprint is:");
        ppl_logevent("      %s", fingerprint);
        sfree(fingerprint);
    }

    s->remote_protoflags = get_uint32(pktin);
    s->supported_ciphers_mask = get_uint32(pktin);
    s->supported_auths_mask = get_uint32(pktin);

    if (get_err(pktin)) {
        ssh_proto_error(s->ppl.ssh, "Bad SSH-1 public key packet");
        return;
    }

    if ((s->ppl.remote_bugs & BUG_CHOKES_ON_RSA))
        s->supported_auths_mask &= ~(1 << SSH1_AUTH_RSA);

    s->local_protoflags =
        s->remote_protoflags & SSH1_PROTOFLAGS_SUPPORTED;
    s->local_protoflags |= SSH1_PROTOFLAG_SCREEN_NUMBER;

    ssh1_compute_session_id(s->session_id, s->cookie,
                            &s->hostkey, &s->servkey);

    random_read(s->session_key, 32);

    /*
     * Verify that the `bits' and `bytes' parameters match.
     */
    if (s->hostkey.bits > s->hostkey.bytes * 8 ||
        s->servkey.bits > s->servkey.bytes * 8) {
        ssh_proto_error(s->ppl.ssh, "SSH-1 public keys were badly formatted");
        return;
    }

    s->len = 32;
    if (s->len < s->hostkey.bytes)
        s->len = s->hostkey.bytes;
    if (s->len < s->servkey.bytes)
        s->len = s->servkey.bytes;

    s->rsabuf = snewn(s->len, unsigned char);

    /*
     * Verify the host key.
     */
    {
        /*
         * First format the key into a string.
         */
        char *fingerprint;
        char *keystr = rsastr_fmt(&s->hostkey);
        fingerprint = rsa_ssh1_fingerprint(&s->hostkey);

        /* First check against manually configured host keys. */
        s->dlgret = verify_ssh_manual_host_key(s->conf, fingerprint, NULL);
        if (s->dlgret == 0) {          /* did not match */
            sfree(fingerprint);
            sfree(keystr);
            ssh_proto_error(s->ppl.ssh, "Host key did not appear in manually "
                            "configured list");
            return;
        } else if (s->dlgret < 0) { /* none configured; use standard handling */
            s->dlgret = seat_verify_ssh_host_key(
                s->ppl.seat, s->savedhost, s->savedport,
                "rsa", keystr, fingerprint, ssh1_login_dialog_callback, s);
            sfree(fingerprint);
            sfree(keystr);
#ifdef FUZZING
            s->dlgret = 1;
#endif
            crMaybeWaitUntilV(s->dlgret >= 0);

            if (s->dlgret == 0) {
                ssh_user_close(s->ppl.ssh,
                               "User aborted at host key verification");
                return;
            }
        } else {
            sfree(fingerprint);
            sfree(keystr);
        }
    }

    for (i = 0; i < 32; i++) {
        s->rsabuf[i] = s->session_key[i];
        if (i < 16)
            s->rsabuf[i] ^= s->session_id[i];
    }

    {
        RSAKey *smaller = (s->hostkey.bytes > s->servkey.bytes ?
                           &s->servkey : &s->hostkey);
        RSAKey *larger = (s->hostkey.bytes > s->servkey.bytes ?
                          &s->hostkey : &s->servkey);

        if (!rsa_ssh1_encrypt(s->rsabuf, 32, smaller) ||
            !rsa_ssh1_encrypt(s->rsabuf, smaller->bytes, larger)) {
            ssh_proto_error(s->ppl.ssh, "SSH-1 public key encryptions failed "
                            "due to bad formatting");
            return;
        }
    }

    ppl_logevent("Encrypted session key");

    {
        bool cipher_chosen = false, warn = false;
        const char *cipher_string = NULL;
        int i;
        for (i = 0; !cipher_chosen && i < CIPHER_MAX; i++) {
            int next_cipher = conf_get_int_int(
                s->conf, CONF_ssh_cipherlist, i);
            if (next_cipher == CIPHER_WARN) {
                /* If/when we choose a cipher, warn about it */
                warn = true;
            } else if (next_cipher == CIPHER_AES) {
                /* XXX Probably don't need to mention this. */
                ppl_logevent("AES not supported in SSH-1, skipping");
            } else {
                switch (next_cipher) {
                  case CIPHER_3DES:     s->cipher_type = SSH1_CIPHER_3DES;
                    cipher_string = "3DES"; break;
                  case CIPHER_BLOWFISH: s->cipher_type = SSH1_CIPHER_BLOWFISH;
                    cipher_string = "Blowfish"; break;
                  case CIPHER_DES:      s->cipher_type = SSH1_CIPHER_DES;
                    cipher_string = "single-DES"; break;
                }
                if (s->supported_ciphers_mask & (1 << s->cipher_type))
                    cipher_chosen = true;
            }
        }
        if (!cipher_chosen) {
            if ((s->supported_ciphers_mask & (1 << SSH1_CIPHER_3DES)) == 0) {
                ssh_proto_error(s->ppl.ssh, "Server violates SSH-1 protocol "
                                "by not supporting 3DES encryption");
            } else {
                /* shouldn't happen */
                ssh_sw_abort(s->ppl.ssh, "No supported ciphers found");
            }
            return;
        }

        /* Warn about chosen cipher if necessary. */
        if (warn) {
            s->dlgret = seat_confirm_weak_crypto_primitive(
                s->ppl.seat, "cipher", cipher_string,
                ssh1_login_dialog_callback, s);
            crMaybeWaitUntilV(s->dlgret >= 0);
            if (s->dlgret == 0) {
                ssh_user_close(s->ppl.ssh, "User aborted at cipher warning");
                return;
            }
        }
    }

    switch (s->cipher_type) {
      case SSH1_CIPHER_3DES:
        ppl_logevent("Using 3DES encryption");
        break;
      case SSH1_CIPHER_DES:
        ppl_logevent("Using single-DES encryption");
        break;
      case SSH1_CIPHER_BLOWFISH:
        ppl_logevent("Using Blowfish encryption");
        break;
    }

    pkt = ssh_bpp_new_pktout(s->ppl.bpp, SSH1_CMSG_SESSION_KEY);
    put_byte(pkt, s->cipher_type);
    put_data(pkt, s->cookie, 8);
    put_uint16(pkt, s->len * 8);
    put_data(pkt, s->rsabuf, s->len);
    put_uint32(pkt, s->local_protoflags);
    pq_push(s->ppl.out_pq, pkt);

    ppl_logevent("Trying to enable encryption...");

    sfree(s->rsabuf);
    s->rsabuf = NULL;

    /*
     * Force the BPP to synchronously marshal all packets up to and
     * including the SESSION_KEY into wire format, before we turn on
     * crypto.
     */
    ssh_bpp_handle_output(s->ppl.bpp);

    {
        const ssh_cipheralg *cipher =
            (s->cipher_type == SSH1_CIPHER_BLOWFISH ? &ssh_blowfish_ssh1 :
             s->cipher_type == SSH1_CIPHER_DES ? &ssh_des : &ssh_3des_ssh1);
        ssh1_bpp_new_cipher(s->ppl.bpp, cipher, s->session_key);
    }

    freersakey(&s->servkey);
    freersakey(&s->hostkey);
    crMaybeWaitUntilV((pktin = ssh1_login_pop(s)) != NULL);

    if (pktin->type != SSH1_SMSG_SUCCESS) {
        ssh_proto_error(s->ppl.ssh, "Encryption not successfully enabled");
        return;
    }

    ppl_logevent("Successfully started encryption");

    if ((s->username = get_remote_username(s->conf)) == NULL) {
        s->cur_prompt = new_prompts();
        s->cur_prompt->to_server = true;
        s->cur_prompt->from_server = false;
        s->cur_prompt->name = dupstr("SSH login name");
        add_prompt(s->cur_prompt, dupstr("login as: "), true);
        s->userpass_ret = seat_get_userpass_input(
            s->ppl.seat, s->cur_prompt, NULL);
        while (1) {
            while (s->userpass_ret < 0 &&
                   bufchain_size(s->ppl.user_input) > 0)
                s->userpass_ret = seat_get_userpass_input(
                    s->ppl.seat, s->cur_prompt, s->ppl.user_input);

            if (s->userpass_ret >= 0)
                break;

            s->want_user_input = true;
            crReturnV;
            s->want_user_input = false;
        }
        if (!s->userpass_ret) {
            /*
             * Failed to get a username. Terminate.
             */
            ssh_user_close(s->ppl.ssh, "No username provided");
            return;
        }
        s->username = prompt_get_result(s->cur_prompt->prompts[0]);
        free_prompts(s->cur_prompt);
        s->cur_prompt = NULL;
    }

    pkt = ssh_bpp_new_pktout(s->ppl.bpp, SSH1_CMSG_USER);
    put_stringz(pkt, s->username);
    pq_push(s->ppl.out_pq, pkt);

    ppl_logevent("Sent username \"%s\"", s->username);
    if (seat_verbose(s->ppl.seat) || seat_interactive(s->ppl.seat))
        ppl_printf("Sent username \"%s\"\r\n", s->username);

    crMaybeWaitUntilV((pktin = ssh1_login_pop(s)) != NULL);

    if (!(s->supported_auths_mask & (1 << SSH1_AUTH_RSA))) {
        /* We must not attempt PK auth. Pretend we've already tried it. */
        s->tried_publickey = s->tried_agent = true;
    } else {
        s->tried_publickey = s->tried_agent = false;
    }
    s->tis_auth_refused = s->ccard_auth_refused = false;

    /*
     * Load the public half of any configured keyfile for later use.
     */
    s->keyfile = conf_get_filename(s->conf, CONF_keyfile);
    if (!filename_is_null(s->keyfile)) {
        int keytype;
        ppl_logevent("Reading key file \"%s\"", filename_to_str(s->keyfile));
        keytype = key_type(s->keyfile);
        if (keytype == SSH_KEYTYPE_SSH1 ||
            keytype == SSH_KEYTYPE_SSH1_PUBLIC) {
            const char *error;
            s->publickey_blob = strbuf_new();
            if (rsa1_loadpub_f(s->keyfile,
                               BinarySink_UPCAST(s->publickey_blob),
                               &s->publickey_comment, &error)) {
                s->privatekey_available = (keytype == SSH_KEYTYPE_SSH1);
                if (!s->privatekey_available)
                    ppl_logevent("Key file contains public key only");
                s->privatekey_encrypted = rsa1_encrypted_f(s->keyfile, NULL);
            } else {
                ppl_logevent("Unable to load key (%s)", error);
                ppl_printf("Unable to load key file \"%s\" (%s)\r\n",
                           filename_to_str(s->keyfile), error);

                strbuf_free(s->publickey_blob);
                s->publickey_blob = NULL;
            }
        } else {
            ppl_logevent("Unable to use this key file (%s)",
                         key_type_to_str(keytype));
            ppl_printf("Unable to use key file \"%s\" (%s)\r\n",
                       filename_to_str(s->keyfile),
                       key_type_to_str(keytype));
        }
    }

    /* Check whether we're configured to try Pageant, and also whether
     * it's available. */
    s->try_agent_auth = (conf_get_bool(s->conf, CONF_tryagent) &&
                         agent_exists());

    while (pktin->type == SSH1_SMSG_FAILURE) {
        s->pwpkt_type = SSH1_CMSG_AUTH_PASSWORD;

        if (s->try_agent_auth && !s->tried_agent) {
            /*
             * Attempt RSA authentication using Pageant.
             */
            s->authed = false;
            s->tried_agent = true;
            ppl_logevent("Pageant is running. Requesting keys.");

            /* Request the keys held by the agent. */
            {
                strbuf *request = strbuf_new_for_agent_query();
                put_byte(request, SSH1_AGENTC_REQUEST_RSA_IDENTITIES);
                ssh1_login_agent_query(s, request);
                strbuf_free(request);
                crMaybeWaitUntilV(!s->auth_agent_query);
            }
            BinarySource_BARE_INIT_PL(s->asrc, s->agent_response);

            get_uint32(s->asrc); /* skip length field */
            if (get_byte(s->asrc) == SSH1_AGENT_RSA_IDENTITIES_ANSWER) {
                size_t nkeys = get_uint32(s->asrc);
                size_t origpos = s->asrc->pos;

                /*
                 * Check that the agent response is well formed.
                 */
                for (size_t i = 0; i < nkeys; i++) {
                    get_rsa_ssh1_pub(s->asrc, NULL, RSA_SSH1_EXPONENT_FIRST);
                    get_string(s->asrc); /* comment */
                    if (get_err(s->asrc)) {
                        ppl_logevent("Pageant's response was truncated");
                        goto parsed_agent_query;
                    }
                }

                /*
                 * Copy the list of public-key blobs out of the Pageant
                 * response.
                 */
                BinarySource_REWIND_TO(s->asrc, origpos);
                s->agent_keys_len = nkeys;
                s->agent_keys = snewn(s->agent_keys_len, agent_key);
                for (size_t i = 0; i < nkeys; i++) {
                    memset(&s->agent_keys[i].key, 0,
                           sizeof(s->agent_keys[i].key));

                    const char *blobstart = get_ptr(s->asrc);
                    get_rsa_ssh1_pub(s->asrc, &s->agent_keys[i].key,
                                     RSA_SSH1_EXPONENT_FIRST);
                    const char *blobend = get_ptr(s->asrc);

                    s->agent_keys[i].comment = strbuf_new();
                    put_datapl(s->agent_keys[i].comment, get_string(s->asrc));

                    s->agent_keys[i].blob = make_ptrlen(
                        blobstart, blobend - blobstart);
                }

                ppl_logevent("Pageant has %"SIZEu" SSH-1 keys", nkeys);

                if (s->publickey_blob) {
                    /*
                     * If we've been given a specific public key blob,
                     * filter the list of keys to try from the agent
                     * down to only that one, or none if it's not
                     * there.
                     */
                    ptrlen our_blob = ptrlen_from_strbuf(s->publickey_blob);
                    size_t i;

                    for (i = 0; i < nkeys; i++) {
                        if (ptrlen_eq_ptrlen(our_blob, s->agent_keys[i].blob))
                            break;
                    }

                    if (i < nkeys) {
                        ppl_logevent("Pageant key #%"SIZEu" matches "
                                     "configured key file", i);
                        s->agent_key_index = i;
                        s->agent_key_limit = i+1;
                    } else {
                        ppl_logevent("Configured key file not in Pageant");
                        s->agent_key_index = 0;
                        s->agent_key_limit = 0;
                    }
                } else {
                    /*
                     * Otherwise, try them all.
                     */
                    s->agent_key_index = 0;
                    s->agent_key_limit = nkeys;
                }
            } else {
                ppl_logevent("Failed to get reply from Pageant");
            }
          parsed_agent_query:;

            for (; s->agent_key_index < s->agent_key_limit;
                 s->agent_key_index++) {
                ppl_logevent("Trying Pageant key #%"SIZEu, s->agent_key_index);
                pkt = ssh_bpp_new_pktout(s->ppl.bpp, SSH1_CMSG_AUTH_RSA);
                put_mp_ssh1(pkt,
                            s->agent_keys[s->agent_key_index].key.modulus);
                pq_push(s->ppl.out_pq, pkt);
                crMaybeWaitUntilV((pktin = ssh1_login_pop(s))
                                  != NULL);
                if (pktin->type != SSH1_SMSG_AUTH_RSA_CHALLENGE) {
                    ppl_logevent("Key refused");
                    continue;
                }
                ppl_logevent("Received RSA challenge");

                {
                    mp_int *challenge = get_mp_ssh1(pktin);
                    if (get_err(pktin)) {
                        mp_free(challenge);
                        ssh_proto_error(s->ppl.ssh, "Server's RSA challenge "
                                        "was badly formatted");
                        return;
                    }

<<<<<<< HEAD
                    {
                        strbuf *agentreq;
                        const char *ret;

                        agentreq = strbuf_new_for_agent_query();
                        put_byte(agentreq, SSH1_AGENTC_RSA_CHALLENGE);
                        put_uint32(agentreq, mp_get_nbits(s->key.modulus));
                        put_mp_ssh1(agentreq, s->key.exponent);
                        put_mp_ssh1(agentreq, s->key.modulus);
                        put_mp_ssh1(agentreq, s->challenge);
                        put_data(agentreq, s->session_id, 16);
                        put_uint32(agentreq, 1);    /* response format */
                        ssh1_login_agent_query(s, agentreq);
                        strbuf_free(agentreq);
                        crMaybeWaitUntilV(!s->auth_agent_query);

                        ret = s->agent_response.ptr;
                        if (ret) {
                            if (s->agent_response.len >= 5+16 &&
                                ret[4] == SSH1_AGENT_RSA_RESPONSE) {
                                ppl_logevent("Sending Pageant's response");
                                pkt = ssh_bpp_new_pktout(
                                    s->ppl.bpp, SSH1_CMSG_AUTH_RSA_RESPONSE);
                                put_data(pkt, ret + 5, 16);
                                pq_push(s->ppl.out_pq, pkt);
                                crMaybeWaitUntilV(
                                    (pktin = ssh1_login_pop(s))
                                    != NULL);
                                if (pktin->type == SSH1_SMSG_SUCCESS) {
                                    ppl_logevent("Pageant's response "
                                                 "accepted");
                                    if (seat_verbose(s->ppl.seat)) {
                                        ptrlen comment = ptrlen_from_strbuf(
                                            s->agent_comment);
                                        ppl_printf("Authenticated using RSA "
                                                   "key \"%.*s\" from "
                                                   "agent\r\n",
                                                   PTRLEN_PRINTF(comment));
                                    }
                                    s->authed = true;
                                } else
                                    ppl_logevent("Pageant's response not "
                                                 "accepted");
                            } else {
                                ppl_logevent("Pageant failed to answer "
                                             "challenge");
                                sfree((char *)ret);
                            }
=======
                    strbuf *agentreq = strbuf_new_for_agent_query();
                    put_byte(agentreq, SSH1_AGENTC_RSA_CHALLENGE);

                    rsa_ssh1_public_blob(
                        BinarySink_UPCAST(agentreq),
                        &s->agent_keys[s->agent_key_index].key,
                        RSA_SSH1_EXPONENT_FIRST);

                    put_mp_ssh1(agentreq, challenge);
                    mp_free(challenge);

                    put_data(agentreq, s->session_id, 16);
                    put_uint32(agentreq, 1);    /* response format */
                    ssh1_login_agent_query(s, agentreq);
                    strbuf_free(agentreq);
                    crMaybeWaitUntilV(!s->auth_agent_query);
                }

                {
                    const unsigned char *ret = s->agent_response.ptr;
                    if (ret) {
                        if (s->agent_response.len >= 5+16 &&
                            ret[4] == SSH1_AGENT_RSA_RESPONSE) {
                            ppl_logevent("Sending Pageant's response");
                            pkt = ssh_bpp_new_pktout(
                                s->ppl.bpp, SSH1_CMSG_AUTH_RSA_RESPONSE);
                            put_data(pkt, ret + 5, 16);
                            pq_push(s->ppl.out_pq, pkt);
                            crMaybeWaitUntilV(
                                (pktin = ssh1_login_pop(s))
                                != NULL);
                            if (pktin->type == SSH1_SMSG_SUCCESS) {
                                ppl_logevent("Pageant's response "
                                             "accepted");
                                if (flags & FLAG_VERBOSE) {
                                    ptrlen comment = ptrlen_from_strbuf(
                                        s->agent_keys[s->agent_key_index].
                                        comment);
                                    ppl_printf("Authenticated using RSA "
                                               "key \"%.*s\" from "
                                               "agent\r\n",
                                               PTRLEN_PRINTF(comment));
                                }
                                s->authed = true;
                            } else
                                ppl_logevent("Pageant's response not "
                                             "accepted");
>>>>>>> 014d4fb1
                        } else {
                            ppl_logevent("Pageant failed to answer "
                                         "challenge");
                            sfree((char *)ret);
                        }
                    } else {
                        ppl_logevent("No reply received from Pageant");
                    }
                }
                if (s->authed)
                    break;
            }
            if (s->authed)
                break;
        }
        if (s->publickey_blob && s->privatekey_available &&
            !s->tried_publickey) {
            /*
             * Try public key authentication with the specified
             * key file.
             */
            bool got_passphrase; /* need not be kept over crReturn */
            if (seat_verbose(s->ppl.seat))
                ppl_printf("Trying public key authentication.\r\n");
            ppl_logevent("Trying public key \"%s\"",
                         filename_to_str(s->keyfile));
            s->tried_publickey = true;
            got_passphrase = false;
            while (!got_passphrase) {
                /*
                 * Get a passphrase, if necessary.
                 */
                int retd;
                char *passphrase = NULL;    /* only written after crReturn */
                const char *error;
                if (!s->privatekey_encrypted) {
                    if (seat_verbose(s->ppl.seat))
                        ppl_printf("No passphrase required.\r\n");
                    passphrase = NULL;
                } else {
                    s->cur_prompt = new_prompts();
                    s->cur_prompt->to_server = false;
                    s->cur_prompt->from_server = false;
                    s->cur_prompt->name = dupstr("SSH key passphrase");
                    add_prompt(s->cur_prompt,
                               dupprintf("Passphrase for key \"%s\": ",
                                         s->publickey_comment), false);
                    s->userpass_ret = seat_get_userpass_input(
                        s->ppl.seat, s->cur_prompt, NULL);
                    while (1) {
                        while (s->userpass_ret < 0 &&
                               bufchain_size(s->ppl.user_input) > 0)
                            s->userpass_ret = seat_get_userpass_input(
                                s->ppl.seat, s->cur_prompt, s->ppl.user_input);

                        if (s->userpass_ret >= 0)
                            break;

                        s->want_user_input = true;
                        crReturnV;
                        s->want_user_input = false;
                    }
                    if (!s->userpass_ret) {
                        /* Failed to get a passphrase. Terminate. */
                        ssh_user_close(s->ppl.ssh,
                                       "User aborted at passphrase prompt");
                        return;
                    }
                    passphrase = prompt_get_result(s->cur_prompt->prompts[0]);
                    free_prompts(s->cur_prompt);
                    s->cur_prompt = NULL;
                }
                /*
                 * Try decrypting key with passphrase.
                 */
                retd = rsa1_load_f(s->keyfile, &s->key, passphrase, &error);
                if (passphrase) {
                    smemclr(passphrase, strlen(passphrase));
                    sfree(passphrase);
                }
                if (retd == 1) {
                    /* Correct passphrase. */
                    got_passphrase = true;
                } else if (retd == 0) {
                    ppl_printf("Couldn't load private key from %s (%s).\r\n",
                               filename_to_str(s->keyfile), error);
                    got_passphrase = false;
                    break;             /* go and try something else */
                } else if (retd == -1) {
                    ppl_printf("Wrong passphrase.\r\n");
                    got_passphrase = false;
                    /* and try again */
                } else {
                    unreachable("unexpected return from rsa1_load_f()");
                }
            }

            if (got_passphrase) {

                /*
                 * Send a public key attempt.
                 */
                pkt = ssh_bpp_new_pktout(s->ppl.bpp, SSH1_CMSG_AUTH_RSA);
                put_mp_ssh1(pkt, s->key.modulus);
                pq_push(s->ppl.out_pq, pkt);

                crMaybeWaitUntilV((pktin = ssh1_login_pop(s))
                                  != NULL);
                if (pktin->type == SSH1_SMSG_FAILURE) {
                    ppl_printf("Server refused our public key.\r\n");
                    continue;          /* go and try something else */
                }
                if (pktin->type != SSH1_SMSG_AUTH_RSA_CHALLENGE) {
                    ssh_proto_error(s->ppl.ssh, "Received unexpected packet"
                                    " in response to offer of public key, "
                                    "type %d (%s)", pktin->type,
                                    ssh1_pkt_type(pktin->type));
                    return;
                }

                {
                    int i;
                    unsigned char buffer[32];
                    mp_int *challenge, *response;

                    challenge = get_mp_ssh1(pktin);
                    if (get_err(pktin)) {
                        mp_free(challenge);
                        ssh_proto_error(s->ppl.ssh, "Server's RSA challenge "
                                        "was badly formatted");
                        return;
                    }
                    response = rsa_ssh1_decrypt(challenge, &s->key);
                    freersapriv(&s->key);   /* burn the evidence */

                    for (i = 0; i < 32; i++) {
                        buffer[i] = mp_get_byte(response, 31 - i);
                    }

                    {
                        ssh_hash *h = ssh_hash_new(&ssh_md5);
                        put_data(h, buffer, 32);
                        put_data(h, s->session_id, 16);
                        ssh_hash_final(h, buffer);
                    }

                    pkt = ssh_bpp_new_pktout(
                        s->ppl.bpp, SSH1_CMSG_AUTH_RSA_RESPONSE);
                    put_data(pkt, buffer, 16);
                    pq_push(s->ppl.out_pq, pkt);

                    mp_free(challenge);
                    mp_free(response);
                }

                crMaybeWaitUntilV((pktin = ssh1_login_pop(s))
                                  != NULL);
                if (pktin->type == SSH1_SMSG_FAILURE) {
                    if (seat_verbose(s->ppl.seat))
                        ppl_printf("Failed to authenticate with"
                                   " our public key.\r\n");
                    continue;          /* go and try something else */
                } else if (pktin->type != SSH1_SMSG_SUCCESS) {
                    ssh_proto_error(s->ppl.ssh, "Received unexpected packet"
                                    " in response to RSA authentication, "
                                    "type %d (%s)", pktin->type,
                                    ssh1_pkt_type(pktin->type));
                    return;
                }

                break;                 /* we're through! */
            }

        }

        /*
         * Otherwise, try various forms of password-like authentication.
         */
        s->cur_prompt = new_prompts();

        if (conf_get_bool(s->conf, CONF_try_tis_auth) &&
            (s->supported_auths_mask & (1 << SSH1_AUTH_TIS)) &&
            !s->tis_auth_refused) {
            ssh1_login_setup_tis_scc(s);
            s->pwpkt_type = SSH1_CMSG_AUTH_TIS_RESPONSE;
            ppl_logevent("Requested TIS authentication");
            pkt = ssh_bpp_new_pktout(s->ppl.bpp, SSH1_CMSG_AUTH_TIS);
            pq_push(s->ppl.out_pq, pkt);
            crMaybeWaitUntilV((pktin = ssh1_login_pop(s)) != NULL);
            if (pktin->type == SSH1_SMSG_FAILURE) {
                ppl_logevent("TIS authentication declined");
                if (seat_interactive(s->ppl.seat))
                    ppl_printf("TIS authentication refused.\r\n");
                s->tis_auth_refused = true;
                continue;
            } else if (pktin->type == SSH1_SMSG_AUTH_TIS_CHALLENGE) {
                ptrlen challenge = get_string(pktin);
                if (get_err(pktin)) {
                    ssh_proto_error(s->ppl.ssh, "TIS challenge packet was "
                                    "badly formed");
                    return;
                }
                ppl_logevent("Received TIS challenge");
                s->cur_prompt->to_server = true;
                s->cur_prompt->from_server = true;
                s->cur_prompt->name = dupstr("SSH TIS authentication");

                strbuf *sb = strbuf_new();
                put_datapl(sb, PTRLEN_LITERAL("\
-- TIS authentication challenge from server: ---------------------------------\
\r\n"));
                if (s->tis_scc) {
                    stripctrl_retarget(s->tis_scc, BinarySink_UPCAST(sb));
                    put_datapl(s->tis_scc, challenge);
                    stripctrl_retarget(s->tis_scc, NULL);
                } else {
                    put_datapl(sb, challenge);
                }
                if (!ptrlen_endswith(challenge, PTRLEN_LITERAL("\n"), NULL))
                    put_datapl(sb, PTRLEN_LITERAL("\r\n"));
                put_datapl(sb, PTRLEN_LITERAL("\
-- End of TIS authentication challenge from server: --------------------------\
\r\n"));

                s->cur_prompt->instruction = strbuf_to_str(sb);
                s->cur_prompt->instr_reqd = true;
                add_prompt(s->cur_prompt, dupstr(
                               "TIS authentication response: "), false);
            } else {
                ssh_proto_error(s->ppl.ssh, "Received unexpected packet"
                                " in response to TIS authentication, "
                                "type %d (%s)", pktin->type,
                                ssh1_pkt_type(pktin->type));
                return;
            }
        } else if (conf_get_bool(s->conf, CONF_try_tis_auth) &&
            (s->supported_auths_mask & (1 << SSH1_AUTH_CCARD)) &&
            !s->ccard_auth_refused) {
            ssh1_login_setup_tis_scc(s);
            s->pwpkt_type = SSH1_CMSG_AUTH_CCARD_RESPONSE;
            ppl_logevent("Requested CryptoCard authentication");
            pkt = ssh_bpp_new_pktout(s->ppl.bpp, SSH1_CMSG_AUTH_CCARD);
            pq_push(s->ppl.out_pq, pkt);
            crMaybeWaitUntilV((pktin = ssh1_login_pop(s)) != NULL);
            if (pktin->type == SSH1_SMSG_FAILURE) {
                ppl_logevent("CryptoCard authentication declined");
                ppl_printf("CryptoCard authentication refused.\r\n");
                s->ccard_auth_refused = true;
                continue;
            } else if (pktin->type == SSH1_SMSG_AUTH_CCARD_CHALLENGE) {
                ptrlen challenge = get_string(pktin);
                if (get_err(pktin)) {
                    ssh_proto_error(s->ppl.ssh, "CryptoCard challenge packet "
                                    "was badly formed");
                    return;
                }
                ppl_logevent("Received CryptoCard challenge");
                s->cur_prompt->to_server = true;
                s->cur_prompt->from_server = true;
                s->cur_prompt->name = dupstr("SSH CryptoCard authentication");

                strbuf *sb = strbuf_new();
                put_datapl(sb, PTRLEN_LITERAL("\
-- CryptoCard authentication challenge from server: --------------------------\
\r\n"));
                if (s->tis_scc) {
                    stripctrl_retarget(s->tis_scc, BinarySink_UPCAST(sb));
                    put_datapl(s->tis_scc, challenge);
                    stripctrl_retarget(s->tis_scc, NULL);
                } else {
                    put_datapl(sb, challenge);
                }
                if (!ptrlen_endswith(challenge, PTRLEN_LITERAL("\n"), NULL))
                    put_datapl(sb, PTRLEN_LITERAL("\r\n"));
                put_datapl(sb, PTRLEN_LITERAL("\
-- End of CryptoCard authentication challenge from server: -------------------\
\r\n"));

                s->cur_prompt->instruction = strbuf_to_str(sb);
                s->cur_prompt->instr_reqd = true;
                add_prompt(s->cur_prompt, dupstr(
                               "CryptoCard authentication response: "), false);
            } else {
                ssh_proto_error(s->ppl.ssh, "Received unexpected packet"
                                " in response to TIS authentication, "
                                "type %d (%s)", pktin->type,
                                ssh1_pkt_type(pktin->type));
                return;
            }
        }
        if (s->pwpkt_type == SSH1_CMSG_AUTH_PASSWORD) {
            if ((s->supported_auths_mask & (1 << SSH1_AUTH_PASSWORD)) == 0) {
                ssh_sw_abort(s->ppl.ssh, "No supported authentication methods "
                             "available");
                return;
            }
            s->cur_prompt->to_server = true;
            s->cur_prompt->from_server = false;
            s->cur_prompt->name = dupstr("SSH password");
            add_prompt(s->cur_prompt, dupprintf("%s@%s's password: ",
                                                s->username, s->savedhost),
                       false);
        }

        /*
         * Show password prompt, having first obtained it via a TIS
         * or CryptoCard exchange if we're doing TIS or CryptoCard
         * authentication.
         */
        s->userpass_ret = seat_get_userpass_input(
            s->ppl.seat, s->cur_prompt, NULL);
        while (1) {
            while (s->userpass_ret < 0 &&
                   bufchain_size(s->ppl.user_input) > 0)
                s->userpass_ret = seat_get_userpass_input(
                    s->ppl.seat, s->cur_prompt, s->ppl.user_input);

            if (s->userpass_ret >= 0)
                break;

            s->want_user_input = true;
            crReturnV;
            s->want_user_input = false;
        }
        if (!s->userpass_ret) {
            /*
             * Failed to get a password (for example
             * because one was supplied on the command line
             * which has already failed to work). Terminate.
             */
            ssh_user_close(s->ppl.ssh, "User aborted at password prompt");
            return;
        }

        if (s->pwpkt_type == SSH1_CMSG_AUTH_PASSWORD) {
            /*
             * Defence against traffic analysis: we send a
             * whole bunch of packets containing strings of
             * different lengths. One of these strings is the
             * password, in a SSH1_CMSG_AUTH_PASSWORD packet.
             * The others are all random data in
             * SSH1_MSG_IGNORE packets. This way a passive
             * listener can't tell which is the password, and
             * hence can't deduce the password length.
             *
             * Anybody with a password length greater than 16
             * bytes is going to have enough entropy in their
             * password that a listener won't find it _that_
             * much help to know how long it is. So what we'll
             * do is:
             *
             *  - if password length < 16, we send 15 packets
             *    containing string lengths 1 through 15
             *
             *  - otherwise, we let N be the nearest multiple
             *    of 8 below the password length, and send 8
             *    packets containing string lengths N through
             *    N+7. This won't obscure the order of
             *    magnitude of the password length, but it will
             *    introduce a bit of extra uncertainty.
             *
             * A few servers can't deal with SSH1_MSG_IGNORE, at
             * least in this context. For these servers, we need
             * an alternative defence. We make use of the fact
             * that the password is interpreted as a C string:
             * so we can append a NUL, then some random data.
             *
             * A few servers can deal with neither SSH1_MSG_IGNORE
             * here _nor_ a padded password string.
             * For these servers we are left with no defences
             * against password length sniffing.
             */
            if (!(s->ppl.remote_bugs & BUG_CHOKES_ON_SSH1_IGNORE) &&
                !(s->ppl.remote_bugs & BUG_NEEDS_SSH1_PLAIN_PASSWORD)) {
                /*
                 * The server can deal with SSH1_MSG_IGNORE, so
                 * we can use the primary defence.
                 */
                int bottom, top, pwlen, i;
                const char *pw = prompt_get_result_ref(
                    s->cur_prompt->prompts[0]);

                pwlen = strlen(pw);
                if (pwlen < 16) {
                    bottom = 0;    /* zero length passwords are OK! :-) */
                    top = 15;
                } else {
                    bottom = pwlen & ~7;
                    top = bottom + 7;
                }

                assert(pwlen >= bottom && pwlen <= top);

                for (i = bottom; i <= top; i++) {
                    if (i == pwlen) {
                        pkt = ssh_bpp_new_pktout(s->ppl.bpp, s->pwpkt_type);
                        put_stringz(pkt, pw);
                        pq_push(s->ppl.out_pq, pkt);
                    } else {
                        strbuf *random_data = strbuf_new_nm();
                        random_read(strbuf_append(random_data, i), i);

                        pkt = ssh_bpp_new_pktout(s->ppl.bpp, SSH1_MSG_IGNORE);
                        put_stringsb(pkt, random_data);
                        pq_push(s->ppl.out_pq, pkt);
                    }
                }
                ppl_logevent("Sending password with camouflage packets");
            }
            else if (!(s->ppl.remote_bugs & BUG_NEEDS_SSH1_PLAIN_PASSWORD)) {
                /*
                 * The server can't deal with SSH1_MSG_IGNORE
                 * but can deal with padded passwords, so we
                 * can use the secondary defence.
                 */
                strbuf *padded_pw = strbuf_new_nm();

                ppl_logevent("Sending length-padded password");
                pkt = ssh_bpp_new_pktout(s->ppl.bpp, s->pwpkt_type);
                put_asciz(padded_pw, prompt_get_result_ref(
                              s->cur_prompt->prompts[0]));
                size_t pad = 63 & -padded_pw->len;
                random_read(strbuf_append(padded_pw, pad), pad);
                put_stringsb(pkt, padded_pw);
                pq_push(s->ppl.out_pq, pkt);
            } else {
                /*
                 * The server is believed unable to cope with
                 * any of our password camouflage methods.
                 */
                ppl_logevent("Sending unpadded password");
                pkt = ssh_bpp_new_pktout(s->ppl.bpp, s->pwpkt_type);
                put_stringz(pkt, prompt_get_result_ref(
                                s->cur_prompt->prompts[0]));
                pq_push(s->ppl.out_pq, pkt);
            }
        } else {
            pkt = ssh_bpp_new_pktout(s->ppl.bpp, s->pwpkt_type);
            put_stringz(pkt, prompt_get_result_ref(s->cur_prompt->prompts[0]));
            pq_push(s->ppl.out_pq, pkt);
        }
        ppl_logevent("Sent password");
        free_prompts(s->cur_prompt);
        s->cur_prompt = NULL;
        crMaybeWaitUntilV((pktin = ssh1_login_pop(s)) != NULL);
        if (pktin->type == SSH1_SMSG_FAILURE) {
            if (seat_verbose(s->ppl.seat))
                ppl_printf("Access denied\r\n");
            ppl_logevent("Authentication refused");
        } else if (pktin->type != SSH1_SMSG_SUCCESS) {
            ssh_proto_error(s->ppl.ssh, "Received unexpected packet"
                            " in response to password authentication, type %d "
                            "(%s)", pktin->type, ssh1_pkt_type(pktin->type));
            return;
        }
    }

    ppl_logevent("Authentication successful");

    if (conf_get_bool(s->conf, CONF_compression)) {
        ppl_logevent("Requesting compression");
        pkt = ssh_bpp_new_pktout(s->ppl.bpp, SSH1_CMSG_REQUEST_COMPRESSION);
        put_uint32(pkt, 6);         /* gzip compression level */
        pq_push(s->ppl.out_pq, pkt);
        crMaybeWaitUntilV((pktin = ssh1_login_pop(s)) != NULL);
        if (pktin->type == SSH1_SMSG_SUCCESS) {
            /*
             * We don't have to actually do anything here: the SSH-1
             * BPP will take care of automatically starting the
             * compression, by recognising our outgoing request packet
             * and the success response. (Horrible, but it's the
             * easiest way to avoid race conditions if other packets
             * cross in transit.)
             */
        } else if (pktin->type == SSH1_SMSG_FAILURE) {
            ppl_logevent("Server refused to enable compression");
            ppl_printf("Server refused to compress\r\n");
        } else {
            ssh_proto_error(s->ppl.ssh, "Received unexpected packet"
                            " in response to compression request, type %d "
                            "(%s)", pktin->type, ssh1_pkt_type(pktin->type));
            return;
        }
    }

    ssh1_connection_set_protoflags(
        s->successor_layer, s->local_protoflags, s->remote_protoflags);
    {
        PacketProtocolLayer *successor = s->successor_layer;
        s->successor_layer = NULL;     /* avoid freeing it ourself */
        ssh_ppl_replace(&s->ppl, successor);
        return;   /* we've just freed s, so avoid even touching s->crState */
    }

    crFinishV;
}

static void ssh1_login_setup_tis_scc(struct ssh1_login_state *s)
{
    if (s->tis_scc_initialised)
        return;
    s->tis_scc = seat_stripctrl_new(s->ppl.seat, NULL, SIC_KI_PROMPTS);
    if (s->tis_scc)
        stripctrl_enable_line_limiting(s->tis_scc);
    s->tis_scc_initialised = true;
}

static void ssh1_login_dialog_callback(void *loginv, int ret)
{
    struct ssh1_login_state *s = (struct ssh1_login_state *)loginv;
    s->dlgret = ret;
    ssh_ppl_process_queue(&s->ppl);
}

static void ssh1_login_agent_query(struct ssh1_login_state *s, strbuf *req)
{
    void *response;
    int response_len;

    sfree(s->agent_response_to_free);
    s->agent_response_to_free = NULL;

    s->auth_agent_query = agent_query(req, &response, &response_len,
                                      ssh1_login_agent_callback, s);
    if (!s->auth_agent_query)
        ssh1_login_agent_callback(s, response, response_len);
}

static void ssh1_login_agent_callback(void *loginv, void *reply, int replylen)
{
    struct ssh1_login_state *s = (struct ssh1_login_state *)loginv;

    s->auth_agent_query = NULL;
    s->agent_response_to_free = reply;
    s->agent_response = make_ptrlen(reply, replylen);

    queue_idempotent_callback(&s->ppl.ic_process_queue);
}

static void ssh1_login_special_cmd(PacketProtocolLayer *ppl,
                                   SessionSpecialCode code, int arg)
{
    struct ssh1_login_state *s =
        container_of(ppl, struct ssh1_login_state, ppl);
    PktOut *pktout;

    if (code == SS_PING || code == SS_NOP) {
        if (!(s->ppl.remote_bugs & BUG_CHOKES_ON_SSH1_IGNORE)) {
            pktout = ssh_bpp_new_pktout(s->ppl.bpp, SSH1_MSG_IGNORE);
            put_stringz(pktout, "");
            pq_push(s->ppl.out_pq, pktout);
        }
    }
}

static bool ssh1_login_want_user_input(PacketProtocolLayer *ppl)
{
    struct ssh1_login_state *s =
        container_of(ppl, struct ssh1_login_state, ppl);
    return s->want_user_input;
}

static void ssh1_login_got_user_input(PacketProtocolLayer *ppl)
{
    struct ssh1_login_state *s =
        container_of(ppl, struct ssh1_login_state, ppl);
    if (s->want_user_input)
        queue_idempotent_callback(&s->ppl.ic_process_queue);
}

static void ssh1_login_reconfigure(PacketProtocolLayer *ppl, Conf *conf)
{
    struct ssh1_login_state *s =
        container_of(ppl, struct ssh1_login_state, ppl);
    ssh_ppl_reconfigure(s->successor_layer, conf);
}<|MERGE_RESOLUTION|>--- conflicted
+++ resolved
@@ -616,56 +616,6 @@
                         return;
                     }
 
-<<<<<<< HEAD
-                    {
-                        strbuf *agentreq;
-                        const char *ret;
-
-                        agentreq = strbuf_new_for_agent_query();
-                        put_byte(agentreq, SSH1_AGENTC_RSA_CHALLENGE);
-                        put_uint32(agentreq, mp_get_nbits(s->key.modulus));
-                        put_mp_ssh1(agentreq, s->key.exponent);
-                        put_mp_ssh1(agentreq, s->key.modulus);
-                        put_mp_ssh1(agentreq, s->challenge);
-                        put_data(agentreq, s->session_id, 16);
-                        put_uint32(agentreq, 1);    /* response format */
-                        ssh1_login_agent_query(s, agentreq);
-                        strbuf_free(agentreq);
-                        crMaybeWaitUntilV(!s->auth_agent_query);
-
-                        ret = s->agent_response.ptr;
-                        if (ret) {
-                            if (s->agent_response.len >= 5+16 &&
-                                ret[4] == SSH1_AGENT_RSA_RESPONSE) {
-                                ppl_logevent("Sending Pageant's response");
-                                pkt = ssh_bpp_new_pktout(
-                                    s->ppl.bpp, SSH1_CMSG_AUTH_RSA_RESPONSE);
-                                put_data(pkt, ret + 5, 16);
-                                pq_push(s->ppl.out_pq, pkt);
-                                crMaybeWaitUntilV(
-                                    (pktin = ssh1_login_pop(s))
-                                    != NULL);
-                                if (pktin->type == SSH1_SMSG_SUCCESS) {
-                                    ppl_logevent("Pageant's response "
-                                                 "accepted");
-                                    if (seat_verbose(s->ppl.seat)) {
-                                        ptrlen comment = ptrlen_from_strbuf(
-                                            s->agent_comment);
-                                        ppl_printf("Authenticated using RSA "
-                                                   "key \"%.*s\" from "
-                                                   "agent\r\n",
-                                                   PTRLEN_PRINTF(comment));
-                                    }
-                                    s->authed = true;
-                                } else
-                                    ppl_logevent("Pageant's response not "
-                                                 "accepted");
-                            } else {
-                                ppl_logevent("Pageant failed to answer "
-                                             "challenge");
-                                sfree((char *)ret);
-                            }
-=======
                     strbuf *agentreq = strbuf_new_for_agent_query();
                     put_byte(agentreq, SSH1_AGENTC_RSA_CHALLENGE);
 
@@ -700,7 +650,7 @@
                             if (pktin->type == SSH1_SMSG_SUCCESS) {
                                 ppl_logevent("Pageant's response "
                                              "accepted");
-                                if (flags & FLAG_VERBOSE) {
+                                if (seat_verbose(s->ppl.seat)) {
                                     ptrlen comment = ptrlen_from_strbuf(
                                         s->agent_keys[s->agent_key_index].
                                         comment);
@@ -713,7 +663,6 @@
                             } else
                                 ppl_logevent("Pageant's response not "
                                              "accepted");
->>>>>>> 014d4fb1
                         } else {
                             ppl_logevent("Pageant failed to answer "
                                          "challenge");
