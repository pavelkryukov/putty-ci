/*
 * Packet protocol layer for the client side of the SSH-2 userauth
 * protocol (RFC 4252).
 */

#include <assert.h>

#include "putty.h"
#include "ssh.h"
#include "bpp.h"
#include "ppl.h"
#include "sshcr.h"

#ifndef NO_GSSAPI
#include "gssc.h"
#include "gss.h"
#endif

#define BANNER_LIMIT 131072

typedef struct agent_key {
    strbuf *blob, *comment;
    ptrlen algorithm;
} agent_key;

struct ssh2_userauth_state {
    int crState;

    PacketProtocolLayer *transport_layer, *successor_layer;
    Filename *keyfile, *detached_cert_file;
    bool show_banner, tryagent, notrivialauth, change_username;
    char *hostname, *fullhostname;
    int port;
    char *default_username;
    bool try_ki_auth, try_gssapi_auth, try_gssapi_kex_auth, gssapi_fwd;

    ptrlen session_id;
    enum {
        AUTH_TYPE_NONE,
        AUTH_TYPE_PUBLICKEY,
        AUTH_TYPE_PUBLICKEY_OFFER_LOUD,
        AUTH_TYPE_PUBLICKEY_OFFER_QUIET,
        AUTH_TYPE_PASSWORD,
        AUTH_TYPE_GSSAPI,      /* always QUIET */
        AUTH_TYPE_KEYBOARD_INTERACTIVE,
        AUTH_TYPE_KEYBOARD_INTERACTIVE_QUIET
    } type;
    bool need_pw, can_pubkey, can_passwd, can_keyb_inter;
    SeatPromptResult spr;
    bool tried_pubkey_config, done_agent;
    struct ssh_connection_shared_gss_state *shgss;
#ifndef NO_GSSAPI
    bool can_gssapi;
    bool can_gssapi_keyex_auth;
    bool tried_gssapi;
    bool tried_gssapi_keyex_auth;
    time_t gss_cred_expiry;
    Ssh_gss_buf gss_buf;
    Ssh_gss_buf gss_rcvtok, gss_sndtok;
    Ssh_gss_stat gss_stat;
#endif
    bool suppress_wait_for_response_packet;
    strbuf *last_methods_string;
    bool kbd_inter_refused;
    prompts_t *cur_prompt;
    uint32_t num_prompts;
    const char *username;
    char *locally_allocated_username;
    char *password;
    bool got_username;
    strbuf *publickey_blob, *detached_cert_blob, *cert_pubkey_diagnosed;
    bool privatekey_available, privatekey_encrypted;
    char *publickey_algorithm;
    char *publickey_comment;
    void *agent_response_to_free;
    ptrlen agent_response;
    BinarySource asrc[1];          /* for reading SSH agent response */
    size_t agent_keys_len;
    agent_key *agent_keys;
    size_t agent_key_index, agent_key_limit;
    ptrlen agent_keyalg;
    unsigned signflags;
    int len;
    PktOut *pktout;
    bool is_trivial_auth;

    agent_pending_query *auth_agent_query;
    bufchain banner;
    bufchain_sink banner_bs;
    StripCtrlChars *banner_scc;
    bool banner_scc_initialised;

    char *authplugin_cmd;
    Socket *authplugin;
    uint32_t authplugin_version;
    Plug authplugin_plug;
    bufchain authplugin_bc;
    strbuf *authplugin_incoming_msg;
    size_t authplugin_backlog;
    bool authplugin_eof;
    bool authplugin_ki_active;

    StripCtrlChars *ki_scc;
    bool ki_scc_initialised;
    bool ki_printed_header;

    PacketProtocolLayer ppl;
};

static void ssh2_userauth_free(PacketProtocolLayer *);
static void ssh2_userauth_process_queue(PacketProtocolLayer *);
static bool ssh2_userauth_get_specials(
    PacketProtocolLayer *ppl, add_special_fn_t add_special, void *ctx);
static void ssh2_userauth_special_cmd(PacketProtocolLayer *ppl,
                                      SessionSpecialCode code, int arg);
static void ssh2_userauth_reconfigure(PacketProtocolLayer *ppl, Conf *conf);

static void ssh2_userauth_agent_query(struct ssh2_userauth_state *, strbuf *);
static void ssh2_userauth_agent_callback(void *, void *, int);
static void ssh2_userauth_add_sigblob(
    struct ssh2_userauth_state *s, PktOut *pkt, ptrlen pkblob, ptrlen sigblob);
static void ssh2_userauth_add_alg_and_publickey(
    struct ssh2_userauth_state *s, PktOut *pkt, ptrlen alg, ptrlen pkblob);
static void ssh2_userauth_add_session_id(
    struct ssh2_userauth_state *s, strbuf *sigdata);
#ifndef NO_GSSAPI
static PktOut *ssh2_userauth_gss_packet(
    struct ssh2_userauth_state *s, const char *authtype);
#endif
static bool ssh2_userauth_ki_setup_prompts(
    struct ssh2_userauth_state *s, BinarySource *src, bool plugin);
static bool ssh2_userauth_ki_run_prompts(struct ssh2_userauth_state *s);
static void ssh2_userauth_ki_write_responses(
    struct ssh2_userauth_state *s, BinarySink *bs);
static void ssh2_userauth_final_output(PacketProtocolLayer *ppl);

static void ssh2_userauth_print_banner(struct ssh2_userauth_state *s);
<<<<<<< HEAD
=======
static ptrlen workaround_rsa_sha2_cert_userauth(
    struct ssh2_userauth_state *s, ptrlen id);
>>>>>>> d6633566

static const PacketProtocolLayerVtable ssh2_userauth_vtable = {
    .free = ssh2_userauth_free,
    .process_queue = ssh2_userauth_process_queue,
    .get_specials = ssh2_userauth_get_specials,
    .special_cmd = ssh2_userauth_special_cmd,
    .reconfigure = ssh2_userauth_reconfigure,
    .queued_data_size = ssh_ppl_default_queued_data_size,
    .final_output = ssh2_userauth_final_output,
    .name = "ssh-userauth",
};

PacketProtocolLayer *ssh2_userauth_new(
    PacketProtocolLayer *successor_layer,
    const char *hostname, int port, const char *fullhostname,
    Filename *keyfile, Filename *detached_cert_file,
    bool show_banner, bool tryagent, bool notrivialauth,
    const char *default_username, bool change_username,
    bool try_ki_auth, bool try_gssapi_auth, bool try_gssapi_kex_auth,
    bool gssapi_fwd, struct ssh_connection_shared_gss_state *shgss,
    const char *authplugin_cmd)
{
    struct ssh2_userauth_state *s = snew(struct ssh2_userauth_state);
    memset(s, 0, sizeof(*s));
    s->ppl.vt = &ssh2_userauth_vtable;

    s->successor_layer = successor_layer;
    s->hostname = dupstr(hostname);
    s->port = port;
    s->fullhostname = dupstr(fullhostname);
    s->keyfile = filename_copy(keyfile);
    s->detached_cert_file = filename_copy(detached_cert_file);
    s->show_banner = show_banner;
    s->tryagent = tryagent;
    s->notrivialauth = notrivialauth;
    s->default_username = dupstr(default_username);
    s->change_username = change_username;
    s->try_ki_auth = try_ki_auth;
    s->try_gssapi_auth = try_gssapi_auth;
    s->try_gssapi_kex_auth = try_gssapi_kex_auth;
    s->gssapi_fwd = gssapi_fwd;
    s->shgss = shgss;
    s->last_methods_string = strbuf_new();
    s->is_trivial_auth = true;
    bufchain_init(&s->banner);
    bufchain_sink_init(&s->banner_bs, &s->banner);
    s->authplugin_cmd = dupstr(authplugin_cmd);
    bufchain_init(&s->authplugin_bc);

    return &s->ppl;
}

void ssh2_userauth_set_transport_layer(PacketProtocolLayer *userauth,
                                       PacketProtocolLayer *transport)
{
    struct ssh2_userauth_state *s =
        container_of(userauth, struct ssh2_userauth_state, ppl);
    s->transport_layer = transport;
}

static void ssh2_userauth_free(PacketProtocolLayer *ppl)
{
    struct ssh2_userauth_state *s =
        container_of(ppl, struct ssh2_userauth_state, ppl);
    bufchain_clear(&s->banner);

    if (s->successor_layer)
        ssh_ppl_free(s->successor_layer);

    if (s->agent_keys) {
        for (size_t i = 0; i < s->agent_keys_len; i++) {
            strbuf_free(s->agent_keys[i].blob);
            strbuf_free(s->agent_keys[i].comment);
        }
        sfree(s->agent_keys);
    }
    sfree(s->agent_response_to_free);
    if (s->auth_agent_query)
        agent_cancel_query(s->auth_agent_query);
    filename_free(s->keyfile);
    filename_free(s->detached_cert_file);
    sfree(s->default_username);
    sfree(s->locally_allocated_username);
    sfree(s->hostname);
    sfree(s->fullhostname);
    if (s->cur_prompt)
        free_prompts(s->cur_prompt);
    sfree(s->publickey_comment);
    sfree(s->publickey_algorithm);
    if (s->publickey_blob)
        strbuf_free(s->publickey_blob);
    if (s->detached_cert_blob)
        strbuf_free(s->detached_cert_blob);
    if (s->cert_pubkey_diagnosed)
        strbuf_free(s->cert_pubkey_diagnosed);
    strbuf_free(s->last_methods_string);
    if (s->banner_scc)
        stripctrl_free(s->banner_scc);
    if (s->ki_scc)
        stripctrl_free(s->ki_scc);
    sfree(s->authplugin_cmd);
    if (s->authplugin)
        sk_close(s->authplugin);
    bufchain_clear(&s->authplugin_bc);
    if (s->authplugin_incoming_msg)
        strbuf_free(s->authplugin_incoming_msg);
    sfree(s);
}

static void ssh2_userauth_handle_banner_packet(struct ssh2_userauth_state *s,
                                               PktIn *pktin)
{
    if (!s->show_banner)
        return;

    ptrlen string = get_string(pktin);
    if (string.len > BANNER_LIMIT - bufchain_size(&s->banner))
        string.len = BANNER_LIMIT - bufchain_size(&s->banner);

    if (!s->banner_scc_initialised) {
        s->banner_scc = seat_stripctrl_new(
            s->ppl.seat, BinarySink_UPCAST(&s->banner_bs), SIC_BANNER);
        if (s->banner_scc)
            stripctrl_enable_line_limiting(s->banner_scc);
        s->banner_scc_initialised = true;
    }

    if (s->banner_scc)
        put_datapl(s->banner_scc, string);
    else
        put_datapl(&s->banner_bs, string);
}

static void ssh2_userauth_filter_queue(struct ssh2_userauth_state *s)
{
    PktIn *pktin;

    while ((pktin = pq_peek(s->ppl.in_pq)) != NULL) {
        switch (pktin->type) {
          case SSH2_MSG_USERAUTH_BANNER:
            ssh2_userauth_handle_banner_packet(s, pktin);
            pq_pop(s->ppl.in_pq);
            break;

          default:
            return;
        }
    }
}

static PktIn *ssh2_userauth_pop(struct ssh2_userauth_state *s)
{
    ssh2_userauth_filter_queue(s);
    return pq_pop(s->ppl.in_pq);
}

static bool ssh2_userauth_signflags(struct ssh2_userauth_state *s,
                                    unsigned *signflags, const char **algname)
{
    *signflags = 0;                    /* default */

    const ssh_keyalg *alg = find_pubkey_alg(*algname);
    if (!alg)
        return false;          /* we don't know how to upgrade this */

    unsigned supported_flags = ssh_keyalg_supported_flags(alg);

    if (s->ppl.bpp->ext_info_rsa_sha512_ok &&
        (supported_flags & SSH_AGENT_RSA_SHA2_512)) {
        *signflags = SSH_AGENT_RSA_SHA2_512;
    } else if (s->ppl.bpp->ext_info_rsa_sha256_ok &&
               (supported_flags & SSH_AGENT_RSA_SHA2_256)) {
        *signflags = SSH_AGENT_RSA_SHA2_256;
    } else {
        return false;
    }

    *algname = ssh_keyalg_alternate_ssh_id(alg, *signflags);
    return true;
}

static void authplugin_plug_log(Plug *plug, PlugLogType type, SockAddr *addr,
                                int port, const char *err_msg, int err_code)
{
    struct ssh2_userauth_state *s = container_of(
        plug, struct ssh2_userauth_state, authplugin_plug);
    PacketProtocolLayer *ppl = &s->ppl; /* for ppl_logevent */

    if (type == PLUGLOG_PROXY_MSG)
        ppl_logevent("%s", err_msg);
}

static void authplugin_plug_closing(
    Plug *plug, PlugCloseType type, const char *error_msg)
{
    struct ssh2_userauth_state *s = container_of(
        plug, struct ssh2_userauth_state, authplugin_plug);
    s->authplugin_eof = true;
    queue_idempotent_callback(&s->ppl.ic_process_queue);
}

static void authplugin_plug_receive(
    Plug *plug, int urgent, const char *data, size_t len)
{
    struct ssh2_userauth_state *s = container_of(
        plug, struct ssh2_userauth_state, authplugin_plug);
    bufchain_add(&s->authplugin_bc, data, len);
    queue_idempotent_callback(&s->ppl.ic_process_queue);
}

static void authplugin_plug_sent(Plug *plug, size_t bufsize)
{
    struct ssh2_userauth_state *s = container_of(
        plug, struct ssh2_userauth_state, authplugin_plug);
    s->authplugin_backlog = bufsize;
    queue_idempotent_callback(&s->ppl.ic_process_queue);
}

static const PlugVtable authplugin_plugvt = {
    .log = authplugin_plug_log,
    .closing = authplugin_plug_closing,
    .receive = authplugin_plug_receive,
    .sent = authplugin_plug_sent,
};

static strbuf *authplugin_newmsg(uint8_t type)
{
    strbuf *amsg = strbuf_new_nm();
    put_uint32(amsg, 0);               /* fill in later */
    put_byte(amsg, type);
    return amsg;
}

static void authplugin_send_free(struct ssh2_userauth_state *s, strbuf *amsg)
{
    PUT_32BIT_MSB_FIRST(amsg->u, amsg->len - 4);
    assert(s->authplugin);
    s->authplugin_backlog = sk_write(s->authplugin, amsg->u, amsg->len);
    strbuf_free(amsg);
}

static bool authplugin_expect_msg(struct ssh2_userauth_state *s,
                                  unsigned *type, BinarySource *src)
{
    if (s->authplugin_eof) {
        *type = PLUGIN_EOF;
        return true;
    }
    uint8_t len[4];
    if (!bufchain_try_fetch(&s->authplugin_bc, len, 4))
        return false;
    size_t size = GET_32BIT_MSB_FIRST(len);
    if (bufchain_size(&s->authplugin_bc) - 4 < size)
        return false;
    if (s->authplugin_incoming_msg) {
        strbuf_clear(s->authplugin_incoming_msg);
    } else {
        s->authplugin_incoming_msg = strbuf_new_nm();
    }
    bufchain_consume(&s->authplugin_bc, 4); /* eat length field */
    bufchain_fetch_consume(
        &s->authplugin_bc, strbuf_append(s->authplugin_incoming_msg, size),
        size);
    BinarySource_BARE_INIT_PL(
        src, ptrlen_from_strbuf(s->authplugin_incoming_msg));
    *type = get_byte(src);
    if (get_err(src))
        *type = PLUGIN_NOTYPE;
    return true;
}

static void authplugin_bad_packet(struct ssh2_userauth_state *s,
                                  unsigned type, const char *fmt, ...)
{
    strbuf *msg = strbuf_new();
    switch (type) {
      case PLUGIN_EOF:
        put_dataz(msg, "Unexpected end of file from auth helper plugin");
        break;
      case PLUGIN_NOTYPE:
        put_dataz(msg, "Received malformed packet from auth helper plugin "
                  "(too short to have a type code)");
        break;
      default:
        put_fmt(msg, "Received unknown message type %u "
                "from auth helper plugin", type);
        break;

      #define CASEDECL(name, value)                                     \
      case name:                                                        \
        put_fmt(msg, "Received unexpected %s message from auth helper " \
                "plugin", #name);                                       \
        break;
        AUTHPLUGIN_MSG_NAMES(CASEDECL);
      #undef CASEDECL
    }
    if (fmt) {
        put_dataz(msg, " (");
        va_list ap;
        va_start(ap, fmt);
        put_fmt(msg, fmt, ap);
        va_end(ap);
        put_dataz(msg, ")");
    }
    ssh_sw_abort(s->ppl.ssh, "%s", msg->s);
    strbuf_free(msg);
}

static void ssh2_userauth_process_queue(PacketProtocolLayer *ppl)
{
    struct ssh2_userauth_state *s =
        container_of(ppl, struct ssh2_userauth_state, ppl);
    PktIn *pktin;

    ssh2_userauth_filter_queue(s);     /* no matter why we were called */

    crBegin(s->crState);

#ifndef NO_GSSAPI
    s->tried_gssapi = false;
    s->tried_gssapi_keyex_auth = false;
#endif

    /*
     * Misc one-time setup for authentication.
     */
    s->publickey_blob = NULL;
    s->session_id = ssh2_transport_get_session_id(s->transport_layer);

    /*
     * Load the public half of any configured public key file for
     * later use.
     */
    if (!filename_is_null(s->keyfile)) {
        int keytype;
        ppl_logevent("Reading key file \"%s\"",
                     filename_to_str(s->keyfile));
        keytype = key_type(s->keyfile);
        if (keytype == SSH_KEYTYPE_SSH2 ||
            keytype == SSH_KEYTYPE_SSH2_PUBLIC_RFC4716 ||
            keytype == SSH_KEYTYPE_SSH2_PUBLIC_OPENSSH) {
            const char *error;
            s->publickey_blob = strbuf_new();
            if (ppk_loadpub_f(s->keyfile, &s->publickey_algorithm,
                              BinarySink_UPCAST(s->publickey_blob),
                              &s->publickey_comment, &error)) {
                s->privatekey_available = (keytype == SSH_KEYTYPE_SSH2);
                if (!s->privatekey_available)
                    ppl_logevent("Key file contains public key only");
                s->privatekey_encrypted = ppk_encrypted_f(s->keyfile, NULL);
            } else {
                ppl_logevent("Unable to load key (%s)", error);
                ppl_printf("Unable to load key file \"%s\" (%s)\r\n",
                           filename_to_str(s->keyfile), error);
                strbuf_free(s->publickey_blob);
                s->publickey_blob = NULL;
            }
        } else {
            ppl_logevent("Unable to use this key file (%s)",
                         key_type_to_str(keytype));
            ppl_printf("Unable to use key file \"%s\" (%s)\r\n",
                       filename_to_str(s->keyfile),
                       key_type_to_str(keytype));
            s->publickey_blob = NULL;
        }
    }

    /*
     * If the user provided a detached certificate file, load that.
     */
    if (!filename_is_null(s->detached_cert_file)) {
        char *cert_error = NULL;
        strbuf *cert_blob = strbuf_new();
        char *algname = NULL;
        char *comment = NULL;

        ppl_logevent("Reading certificate file \"%s\"",
                     filename_to_str(s->detached_cert_file));
        int keytype = key_type(s->detached_cert_file);
        if (!(keytype == SSH_KEYTYPE_SSH2_PUBLIC_RFC4716 ||
              keytype == SSH_KEYTYPE_SSH2_PUBLIC_OPENSSH)) {
            cert_error = dupstr(key_type_to_str(keytype));
            goto cert_load_done;
        }

        const char *error;
        bool success = ppk_loadpub_f(
            s->detached_cert_file, &algname,
            BinarySink_UPCAST(cert_blob), &comment, &error);

        if (!success) {
            cert_error = dupstr(error);
            goto cert_load_done;
        }

        const ssh_keyalg *certalg = find_pubkey_alg(algname);
        if (!certalg) {
            cert_error = dupprintf(
                "unrecognised certificate type '%s'", algname);
            goto cert_load_done;
        }

        if (!certalg->is_certificate) {
            cert_error = dupprintf(
                "key type '%s' is not a certificate", certalg->ssh_id);
            goto cert_load_done;
        }

        /* OK, store the certificate blob to substitute for the
         * public blob in all publickey auth packets. */
        if (s->detached_cert_blob)
            strbuf_free(s->detached_cert_blob);
        s->detached_cert_blob = cert_blob;
        cert_blob = NULL;      /* prevent free */

      cert_load_done:
        if (cert_error) {
            ppl_logevent("Unable to use this certificate file (%s)",
                         cert_error);
            ppl_printf(
                "Unable to use certificate file \"%s\" (%s)\r\n",
                filename_to_str(s->detached_cert_file), cert_error);
            sfree(cert_error);
        }

        if (cert_blob)
            strbuf_free(cert_blob);
        sfree(algname);
        sfree(comment);
    }

    /*
     * Find out about any keys Pageant has (but if there's a public
     * key configured, filter out all others).
     */
    if (s->tryagent && agent_exists()) {
        ppl_logevent("Pageant is running. Requesting keys.");

        /* Request the keys held by the agent. */
        {
            strbuf *request = strbuf_new_for_agent_query();
            put_byte(request, SSH2_AGENTC_REQUEST_IDENTITIES);
            ssh2_userauth_agent_query(s, request);
            strbuf_free(request);
            crWaitUntilV(!s->auth_agent_query);
        }
        BinarySource_BARE_INIT_PL(s->asrc, s->agent_response);

        get_uint32(s->asrc); /* skip length field */
        if (get_byte(s->asrc) == SSH2_AGENT_IDENTITIES_ANSWER) {
            size_t nkeys = get_uint32(s->asrc);
            size_t origpos = s->asrc->pos;

            /*
             * Check that the agent response is well formed.
             */
            for (size_t i = 0; i < nkeys; i++) {
                get_string(s->asrc);   /* blob */
                get_string(s->asrc);   /* comment */
                if (get_err(s->asrc)) {
                    ppl_logevent("Pageant's response was truncated");
                    goto done_agent_query;
                }
            }

            /*
             * Copy the list of public-key blobs out of the Pageant
             * response.
             */
            BinarySource_REWIND_TO(s->asrc, origpos);
            s->agent_keys_len = nkeys;
            s->agent_keys = snewn(s->agent_keys_len, agent_key);
            for (size_t i = 0; i < nkeys; i++) {
                s->agent_keys[i].blob = strbuf_dup(get_string(s->asrc));
                s->agent_keys[i].comment = strbuf_dup(get_string(s->asrc));

                /* Also, extract the algorithm string from the start
                 * of the public-key blob. */
                s->agent_keys[i].algorithm = pubkey_blob_to_alg_name(
                    ptrlen_from_strbuf(s->agent_keys[i].blob));
            }

            ppl_logevent("Pageant has %"SIZEu" SSH-2 keys", nkeys);

            if (s->publickey_blob) {
                /*
                 * If we've been given a specific public key blob,
                 * filter the list of keys to try from the agent down
                 * to only that one, or none if it's not there.
                 */
                ptrlen our_blob = ptrlen_from_strbuf(s->publickey_blob);
                size_t i;

                for (i = 0; i < nkeys; i++) {
                    if (ptrlen_eq_ptrlen(our_blob, ptrlen_from_strbuf(
                                             s->agent_keys[i].blob)))
                        break;
                }

                if (i < nkeys) {
                    ppl_logevent("Pageant key #%"SIZEu" matches "
                                 "configured key file", i);
                    s->agent_key_index = i;
                    s->agent_key_limit = i+1;
                } else {
                    ppl_logevent("Configured key file not in Pageant");
                    s->agent_key_index = 0;
                    s->agent_key_limit = 0;
                }
            } else {
                /*
                 * Otherwise, try them all.
                 */
                s->agent_key_index = 0;
                s->agent_key_limit = nkeys;
            }
        } else {
            ppl_logevent("Failed to get reply from Pageant");
        }
      done_agent_query:;
    }

    s->got_username = false;

    if (*s->authplugin_cmd) {
        s->authplugin_plug.vt = &authplugin_plugvt;
        s->authplugin = platform_start_subprocess(
            s->authplugin_cmd, &s->authplugin_plug, "plugin");
        ppl_logevent("Started authentication plugin: %s", s->authplugin_cmd);
    }

    if (s->authplugin) {
        strbuf *amsg = authplugin_newmsg(PLUGIN_INIT);
        put_uint32(amsg, PLUGIN_PROTOCOL_MAX_VERSION);
        put_stringz(amsg, s->hostname);
        put_uint32(amsg, s->port);
        put_stringz(amsg, s->username ? s->username : "");
        authplugin_send_free(s, amsg);

        BinarySource src[1];
        unsigned type;
        crMaybeWaitUntilV(authplugin_expect_msg(s, &type, src));
        switch (type) {
          case PLUGIN_INIT_RESPONSE: {
            s->authplugin_version = get_uint32(src);
            ptrlen username = get_string(src);
            if (get_err(src)) {
                ssh_sw_abort(s->ppl.ssh, "Received malformed "
                             "PLUGIN_INIT_RESPONSE from auth helper plugin");
                return;
            }
            if (s->authplugin_version > PLUGIN_PROTOCOL_MAX_VERSION) {
                ssh_sw_abort(s->ppl.ssh, "Auth helper plugin announced "
                             "unsupported version number %"PRIu32,
                             s->authplugin_version);
                return;
            }
            if (username.len) {
                sfree(s->default_username);
                s->default_username = mkstr(username);
                ppl_logevent("Authentication plugin set username '%s'",
                             s->default_username);
            }
            break;
          }
          case PLUGIN_INIT_FAILURE: {
            ptrlen message = get_string(src);
            if (get_err(src)) {
                ssh_sw_abort(s->ppl.ssh, "Received malformed "
                             "PLUGIN_INIT_FAILURE from auth helper plugin");
                return;
            }
            /* This is a controlled error, so we need not completely
             * abandon the connection. Instead, inform the user, and
             * proceed as if the plugin was not present */
            ppl_printf("Authentication plugin failed to initialise:\r\n");
            seat_set_trust_status(s->ppl.seat, false);
            ppl_printf("%.*s\r\n", PTRLEN_PRINTF(message));
            seat_set_trust_status(s->ppl.seat, true);
            sk_close(s->authplugin);
            s->authplugin = NULL;
            break;
          }
          default:
            authplugin_bad_packet(s, type, "expected PLUGIN_INIT_RESPONSE or "
                                  "PLUGIN_INIT_FAILURE");
            return;
        }
    }

    /*
     * We repeat this whole loop, including the username prompt,
     * until we manage a successful authentication. If the user
     * types the wrong _password_, they can be sent back to the
     * beginning to try another username, if this is configured on.
     * (If they specify a username in the config, they are never
     * asked, even if they do give a wrong password.)
     *
     * I think this best serves the needs of
     *
     *  - the people who have no configuration, no keys, and just
     *    want to try repeated (username,password) pairs until they
     *    type both correctly
     *
     *  - people who have keys and configuration but occasionally
     *    need to fall back to passwords
     *
     *  - people with a key held in Pageant, who might not have
     *    logged in to a particular machine before; so they want to
     *    type a username, and then _either_ their key will be
     *    accepted, _or_ they will type a password. If they mistype
     *    the username they will want to be able to get back and
     *    retype it!
     */
    while (1) {
        /*
         * Get a username.
         */
        if (s->got_username && !s->change_username) {
            /*
             * We got a username last time round this loop, and
             * with change_username turned off we don't try to get
             * it again.
             */
        } else if ((s->username = s->default_username) == NULL) {
            s->cur_prompt = ssh_ppl_new_prompts(&s->ppl);
            s->cur_prompt->utf8 = true;
            s->cur_prompt->to_server = true;
            s->cur_prompt->from_server = false;
            s->cur_prompt->name = dupstr("SSH login name");
            add_prompt(s->cur_prompt, dupstr("login as: "), true);
            s->spr = seat_get_userpass_input(
                ppl_get_iseat(&s->ppl), s->cur_prompt);
            while (s->spr.kind == SPRK_INCOMPLETE) {
                crReturnV;
                s->spr = seat_get_userpass_input(
                    ppl_get_iseat(&s->ppl), s->cur_prompt);
            }
            if (spr_is_abort(s->spr)) {
                /*
                 * seat_get_userpass_input() failed to get a username.
                 * Terminate.
                 */
                free_prompts(s->cur_prompt);
                s->cur_prompt = NULL;
                ssh_spr_close(s->ppl.ssh, s->spr, "username prompt");
                return;
            }
            sfree(s->locally_allocated_username); /* for change_username */
            s->username = s->locally_allocated_username =
                prompt_get_result(s->cur_prompt->prompts[0]);
            free_prompts(s->cur_prompt);
            s->cur_prompt = NULL;
        } else {
            if (seat_verbose(s->ppl.seat) || seat_interactive(s->ppl.seat))
                ppl_printf("Using username \"%s\".\r\n", s->username);
        }
        s->got_username = true;

        /*
         * Send an authentication request using method "none": (a)
         * just in case it succeeds, and (b) so that we know what
         * authentication methods we can usefully try next.
         */
        s->ppl.bpp->pls->actx = SSH2_PKTCTX_NOAUTH;

        s->pktout = ssh_bpp_new_pktout(s->ppl.bpp, SSH2_MSG_USERAUTH_REQUEST);
        put_stringz(s->pktout, s->username);
        put_stringz(s->pktout, s->successor_layer->vt->name);
        put_stringz(s->pktout, "none");    /* method */
        pq_push(s->ppl.out_pq, s->pktout);
        s->type = AUTH_TYPE_NONE;

        s->tried_pubkey_config = false;
        s->kbd_inter_refused = false;
        s->done_agent = false;

        while (1) {
            /*
             * Wait for the result of the last authentication request,
             * unless the request terminated for some reason on our
             * own side.
             */
            if (s->suppress_wait_for_response_packet) {
                pktin = NULL;
                s->suppress_wait_for_response_packet = false;
            } else {
                crMaybeWaitUntilV((pktin = ssh2_userauth_pop(s)) != NULL);
            }

            /*
             * Now is a convenient point to spew any banner material
             * that we've accumulated. (This should ensure that when
             * we exit the auth loop, we haven't any left to deal
             * with.)
             *
             * Don't show the banner if we're operating in non-verbose
             * non-interactive mode. (It's probably a script, which
             * means nobody will read the banner _anyway_, and
             * moreover the printing of the banner will screw up
             * processing on the output of (say) plink.)
             *
             * The banner data has been sanitised already by this
             * point, but we still need to precede and follow it with
             * anti-spoofing header lines.
             */
            ssh2_userauth_print_banner(s);

            if (pktin && pktin->type == SSH2_MSG_USERAUTH_SUCCESS) {
                ppl_logevent("Access granted");
                goto userauth_success;
            }

            if (pktin && pktin->type != SSH2_MSG_USERAUTH_FAILURE &&
                s->type != AUTH_TYPE_GSSAPI) {
                ssh_proto_error(s->ppl.ssh, "Received unexpected packet "
                                "in response to authentication request, "
                                "type %d (%s)", pktin->type,
                                ssh2_pkt_type(s->ppl.bpp->pls->kctx,
                                              s->ppl.bpp->pls->actx,
                                              pktin->type));
                return;
            }

            /*
             * OK, we're now sitting on a USERAUTH_FAILURE message, so
             * we can look at the string in it and know what we can
             * helpfully try next.
             */
            if (pktin && pktin->type == SSH2_MSG_USERAUTH_FAILURE) {
                ptrlen methods = get_string(pktin);
                bool partial_success = get_bool(pktin);

                if (!partial_success) {
                    /*
                     * We have received an unequivocal Access
                     * Denied. This can translate to a variety of
                     * messages, or no message at all.
                     *
                     * For forms of authentication which are attempted
                     * implicitly, by which I mean without printing
                     * anything in the window indicating that we're
                     * trying them, we should never print 'Access
                     * denied'.
                     *
                     * If we do print a message saying that we're
                     * attempting some kind of authentication, it's OK
                     * to print a followup message saying it failed -
                     * but the message may sometimes be more specific
                     * than simply 'Access denied'.
                     *
                     * Additionally, if we'd just tried password
                     * authentication, we should break out of this
                     * whole loop so as to go back to the username
                     * prompt (iff we're configured to allow
                     * username change attempts).
                     */
                    if (s->type == AUTH_TYPE_NONE) {
                        /* do nothing */
                    } else if (s->type == AUTH_TYPE_PUBLICKEY_OFFER_LOUD ||
                               s->type == AUTH_TYPE_PUBLICKEY_OFFER_QUIET) {
                        if (s->type == AUTH_TYPE_PUBLICKEY_OFFER_LOUD)
                            ppl_printf("Server refused our key\r\n");
                        ppl_logevent("Server refused our key");
                    } else if (s->type == AUTH_TYPE_PUBLICKEY) {
                        /* This _shouldn't_ happen except by a
                         * protocol bug causing client and server to
                         * disagree on what is a correct signature. */
                        ppl_printf("Server refused public-key signature"
                                   " despite accepting key!\r\n");
                        ppl_logevent("Server refused public-key signature"
                                     " despite accepting key!");
                    } else if (s->type==AUTH_TYPE_KEYBOARD_INTERACTIVE_QUIET) {
                        /* quiet, so no ppl_printf */
                        ppl_logevent("Server refused keyboard-interactive "
                                     "authentication");
                    } else if (s->type==AUTH_TYPE_GSSAPI) {
                        /* always quiet, so no ppl_printf */
                        /* also, the code down in the GSSAPI block has
                         * already logged this in the Event Log */
                    } else if (s->type == AUTH_TYPE_KEYBOARD_INTERACTIVE) {
                        ppl_logevent("Keyboard-interactive authentication "
                                     "failed");
                        ppl_printf("Access denied\r\n");
                    } else {
                        assert(s->type == AUTH_TYPE_PASSWORD);
                        ppl_logevent("Password authentication failed");
                        ppl_printf("Access denied\r\n");

                        if (s->change_username) {
                            /* XXX perhaps we should allow
                             * keyboard-interactive to do this too? */
                            goto try_new_username;
                        }
                    }
                } else {
                    ppl_printf("Further authentication required\r\n");
                    ppl_logevent("Further authentication required");
                }

                /*
                 * Save the methods string for use in error messages.
                 */
                strbuf_clear(s->last_methods_string);
                put_datapl(s->last_methods_string, methods);

                /*
                 * Scan it for method identifiers we know about.
                 */
                bool srv_pubkey = false, srv_passwd = false;
                bool srv_keyb_inter = false;
#ifndef NO_GSSAPI
                bool srv_gssapi = false, srv_gssapi_keyex_auth = false;
#endif

                for (ptrlen method; get_commasep_word(&methods, &method) ;) {
                    if (ptrlen_eq_string(method, "publickey"))
                        srv_pubkey = true;
                    else if (ptrlen_eq_string(method, "password"))
                        srv_passwd = true;
                    else if (ptrlen_eq_string(method, "keyboard-interactive"))
                        srv_keyb_inter = true;
#ifndef NO_GSSAPI
                    else if (ptrlen_eq_string(method, "gssapi-with-mic"))
                        srv_gssapi = true;
                    else if (ptrlen_eq_string(method, "gssapi-keyex"))
                        srv_gssapi_keyex_auth = true;
#endif
                }

                /*
                 * And combine those flags with our own configuration
                 * and context to set the main can_foo variables.
                 */
                s->can_pubkey = srv_pubkey;
                s->can_passwd = srv_passwd;
                s->can_keyb_inter = s->try_ki_auth && srv_keyb_inter;
#ifndef NO_GSSAPI
                s->can_gssapi = s->try_gssapi_auth && srv_gssapi &&
                    s->shgss->libs->nlibraries > 0;
                s->can_gssapi_keyex_auth = s->try_gssapi_kex_auth &&
                    srv_gssapi_keyex_auth &&
                    s->shgss->libs->nlibraries > 0 && s->shgss->ctx;
#endif
            }

            s->ppl.bpp->pls->actx = SSH2_PKTCTX_NOAUTH;

#ifndef NO_GSSAPI
            if (s->can_gssapi_keyex_auth && !s->tried_gssapi_keyex_auth) {

                /* gssapi-keyex authentication */

                s->type = AUTH_TYPE_GSSAPI;
                s->tried_gssapi_keyex_auth = true;
                s->ppl.bpp->pls->actx = SSH2_PKTCTX_GSSAPI;

                if (s->shgss->lib->gsslogmsg)
                    ppl_logevent("%s", s->shgss->lib->gsslogmsg);

                ppl_logevent("Trying gssapi-keyex...");
                s->pktout = ssh2_userauth_gss_packet(s, "gssapi-keyex");
                pq_push(s->ppl.out_pq, s->pktout);
                s->shgss->lib->release_cred(s->shgss->lib, &s->shgss->ctx);
                s->shgss->ctx = NULL;

                continue;
            } else
#endif /* NO_GSSAPI */

            if (s->can_pubkey && !s->done_agent &&
                s->agent_key_index < s->agent_key_limit) {

                /*
                 * Attempt public-key authentication using a key from Pageant.
                 */
                s->agent_keyalg = s->agent_keys[s->agent_key_index].algorithm;
                char *alg_tmp = mkstr(s->agent_keyalg);
                const char *newalg = alg_tmp;
                if (ssh2_userauth_signflags(s, &s->signflags, &newalg))
                    s->agent_keyalg = ptrlen_from_asciz(newalg);
                sfree(alg_tmp);

                s->ppl.bpp->pls->actx = SSH2_PKTCTX_PUBLICKEY;

                ppl_logevent("Trying Pageant key #%"SIZEu, s->agent_key_index);

                /* See if server will accept it */
                s->pktout = ssh_bpp_new_pktout(
                    s->ppl.bpp, SSH2_MSG_USERAUTH_REQUEST);
                put_stringz(s->pktout, s->username);
                put_stringz(s->pktout, s->successor_layer->vt->name);
                put_stringz(s->pktout, "publickey");
                                                    /* method */
                put_bool(s->pktout, false); /* no signature included */
                ssh2_userauth_add_alg_and_publickey(
                    s, s->pktout, s->agent_keyalg, ptrlen_from_strbuf(
                        s->agent_keys[s->agent_key_index].blob));
                pq_push(s->ppl.out_pq, s->pktout);
                s->type = AUTH_TYPE_PUBLICKEY_OFFER_QUIET;

                crMaybeWaitUntilV((pktin = ssh2_userauth_pop(s)) != NULL);
                if (pktin->type != SSH2_MSG_USERAUTH_PK_OK) {

                    /* Offer of key refused, presumably via
                     * USERAUTH_FAILURE. Requeue for the next iteration. */
                    pq_push_front(s->ppl.in_pq, pktin);

                } else {
                    strbuf *agentreq, *sigdata;
                    ptrlen comment = ptrlen_from_strbuf(
                        s->agent_keys[s->agent_key_index].comment);

                    if (seat_verbose(s->ppl.seat))
                        ppl_printf("Authenticating with public key "
                                   "\"%.*s\" from agent\r\n",
                                   PTRLEN_PRINTF(comment));

                    /*
                     * Server is willing to accept the key.
                     * Construct a SIGN_REQUEST.
                     */
                    s->pktout = ssh_bpp_new_pktout(
                        s->ppl.bpp, SSH2_MSG_USERAUTH_REQUEST);
                    put_stringz(s->pktout, s->username);
                    put_stringz(s->pktout, s->successor_layer->vt->name);
                    put_stringz(s->pktout, "publickey");
                                                        /* method */
                    put_bool(s->pktout, true);  /* signature included */
                    ssh2_userauth_add_alg_and_publickey(
                        s, s->pktout, s->agent_keyalg, ptrlen_from_strbuf(
                            s->agent_keys[s->agent_key_index].blob));

                    /* Ask agent for signature. */
                    agentreq = strbuf_new_for_agent_query();
                    put_byte(agentreq, SSH2_AGENTC_SIGN_REQUEST);
                    put_stringpl(agentreq, ptrlen_from_strbuf(
                                     s->agent_keys[s->agent_key_index].blob));
                    /* Now the data to be signed... */
                    sigdata = strbuf_new();
                    ssh2_userauth_add_session_id(s, sigdata);
                    put_data(sigdata, s->pktout->data + 5,
                             s->pktout->length - 5);
                    put_stringsb(agentreq, sigdata);
                    /* And finally the flags word. */
                    put_uint32(agentreq, s->signflags);
                    ssh2_userauth_agent_query(s, agentreq);
                    strbuf_free(agentreq);
                    crWaitUntilV(!s->auth_agent_query);

                    if (s->agent_response.ptr) {
                        ptrlen sigblob;
                        BinarySource src[1];
                        BinarySource_BARE_INIT(src, s->agent_response.ptr,
                                               s->agent_response.len);
                        get_uint32(src); /* skip length field */
                        if (get_byte(src) == SSH2_AGENT_SIGN_RESPONSE &&
                            (sigblob = get_string(src), !get_err(src))) {
                            ppl_logevent("Sending Pageant's response");
                            ssh2_userauth_add_sigblob(
                                s, s->pktout,
                                ptrlen_from_strbuf(
                                    s->agent_keys[s->agent_key_index].blob),
                                sigblob);
                            pq_push(s->ppl.out_pq, s->pktout);
                            s->type = AUTH_TYPE_PUBLICKEY;
                            s->is_trivial_auth = false;
                        } else {
                            ppl_logevent("Pageant refused signing request");
                            ppl_printf("Pageant failed to "
                                       "provide a signature\r\n");
                            s->suppress_wait_for_response_packet = true;
                            ssh_free_pktout(s->pktout);
                        }
                    } else {
                        ppl_logevent("Pageant failed to respond to "
                                     "signing request");
                        ppl_printf("Pageant failed to "
                                   "respond to signing request\r\n");
                        s->suppress_wait_for_response_packet = true;
                        ssh_free_pktout(s->pktout);
                    }
                }

                /* Do we have any keys left to try? */
                if (++s->agent_key_index >= s->agent_key_limit)
                    s->done_agent = true;

            } else if (s->can_pubkey && s->publickey_blob &&
                       s->privatekey_available && !s->tried_pubkey_config) {

                ssh2_userkey *key;   /* not live over crReturn */
                char *passphrase;           /* not live over crReturn */

                s->ppl.bpp->pls->actx = SSH2_PKTCTX_PUBLICKEY;

                s->tried_pubkey_config = true;

                /*
                 * Try the public key supplied in the configuration.
                 *
                 * First, try to upgrade its algorithm.
                 */
                const char *newalg = s->publickey_algorithm;
                if (ssh2_userauth_signflags(s, &s->signflags, &newalg)) {
                    sfree(s->publickey_algorithm);
                    s->publickey_algorithm = dupstr(newalg);
                }

                /*
                 * Offer the public blob to see if the server is willing to
                 * accept it.
                 */
                s->pktout = ssh_bpp_new_pktout(
                    s->ppl.bpp, SSH2_MSG_USERAUTH_REQUEST);
                put_stringz(s->pktout, s->username);
                put_stringz(s->pktout, s->successor_layer->vt->name);
                put_stringz(s->pktout, "publickey");    /* method */
                put_bool(s->pktout, false);
                                                /* no signature included */
                ssh2_userauth_add_alg_and_publickey(
                    s, s->pktout, ptrlen_from_asciz(s->publickey_algorithm),
                    ptrlen_from_strbuf(s->publickey_blob));
                pq_push(s->ppl.out_pq, s->pktout);
                ppl_logevent("Offered public key");

                crMaybeWaitUntilV((pktin = ssh2_userauth_pop(s)) != NULL);
                if (pktin->type != SSH2_MSG_USERAUTH_PK_OK) {
                    /* Key refused. Give up. */
                    pq_push_front(s->ppl.in_pq, pktin);
                    s->type = AUTH_TYPE_PUBLICKEY_OFFER_LOUD;
                    continue; /* process this new message */
                }
                ppl_logevent("Offer of public key accepted");

                /*
                 * Actually attempt a serious authentication using
                 * the key.
                 */
                if (seat_verbose(s->ppl.seat))
                    ppl_printf("Authenticating with public key \"%s\"\r\n",
                               s->publickey_comment);

                key = NULL;
                while (!key) {
                    const char *error;  /* not live over crReturn */
                    if (s->privatekey_encrypted) {
                        /*
                         * Get a passphrase from the user.
                         */
                        s->cur_prompt = ssh_ppl_new_prompts(&s->ppl);
                        s->cur_prompt->to_server = false;
                        s->cur_prompt->from_server = false;
                        s->cur_prompt->name = dupstr("SSH key passphrase");
                        add_prompt(s->cur_prompt,
                                   dupprintf("Passphrase for key \"%s\": ",
                                             s->publickey_comment),
                                   false);
                        s->spr = seat_get_userpass_input(
                            ppl_get_iseat(&s->ppl), s->cur_prompt);
                        while (s->spr.kind == SPRK_INCOMPLETE) {
                            crReturnV;
                            s->spr = seat_get_userpass_input(
                                ppl_get_iseat(&s->ppl), s->cur_prompt);
                        }
                        if (spr_is_abort(s->spr)) {
                            /* Failed to get a passphrase. Terminate. */
                            free_prompts(s->cur_prompt);
                            s->cur_prompt = NULL;
                            ssh_bpp_queue_disconnect(
                                s->ppl.bpp, "Unable to authenticate",
                                SSH2_DISCONNECT_AUTH_CANCELLED_BY_USER);
                            ssh_spr_close(s->ppl.ssh, s->spr,
                                          "passphrase prompt");
                            return;
                        }
                        passphrase =
                            prompt_get_result(s->cur_prompt->prompts[0]);
                        free_prompts(s->cur_prompt);
                        s->cur_prompt = NULL;
                    } else {
                        passphrase = NULL; /* no passphrase needed */
                    }

                    /*
                     * Try decrypting the key.
                     */
                    key = ppk_load_f(s->keyfile, passphrase, &error);
                    if (passphrase) {
                        /* burn the evidence */
                        smemclr(passphrase, strlen(passphrase));
                        sfree(passphrase);
                    }
                    if (key == SSH2_WRONG_PASSPHRASE || key == NULL) {
                        if (passphrase &&
                            (key == SSH2_WRONG_PASSPHRASE)) {
                            ppl_printf("Wrong passphrase\r\n");
                            key = NULL;
                            /* and loop again */
                        } else {
                            ppl_printf("Unable to load private key (%s)\r\n",
                                       error);
                            key = NULL;
                            s->suppress_wait_for_response_packet = true;
                            break; /* try something else */
                        }
                    } else {
                        /* FIXME: if we ever support variable signature
                         * flags, this is somewhere they'll need to be
                         * put */
                        char *invalid = ssh_key_invalid(key->key, 0);
                        if (invalid) {
                            ppl_printf("Cannot use this private key (%s)\r\n",
                                       invalid);
                            ssh_key_free(key->key);
                            sfree(key->comment);
                            sfree(key);
                            sfree(invalid);
                            key = NULL;
                            s->suppress_wait_for_response_packet = true;
                            break; /* try something else */
                        }
                    }
                }

                if (key) {
                    strbuf *pkblob, *sigdata, *sigblob;

                    /*
                     * We have loaded the private key and the server
                     * has announced that it's willing to accept it.
                     * Hallelujah. Generate a signature and send it.
                     */
                    s->pktout = ssh_bpp_new_pktout(
                        s->ppl.bpp, SSH2_MSG_USERAUTH_REQUEST);
                    put_stringz(s->pktout, s->username);
                    put_stringz(s->pktout, s->successor_layer->vt->name);
                    put_stringz(s->pktout, "publickey"); /* method */
                    put_bool(s->pktout, true); /* signature follows */
                    pkblob = strbuf_new();
                    ssh_key_public_blob(key->key, BinarySink_UPCAST(pkblob));
                    ssh2_userauth_add_alg_and_publickey(
                        s, s->pktout,
                        ptrlen_from_asciz(s->publickey_algorithm),
                        ptrlen_from_strbuf(pkblob));

                    /*
                     * The data to be signed is:
                     *
                     *   string  session-id
                     *
                     * followed by everything so far placed in the
                     * outgoing packet.
                     */
                    sigdata = strbuf_new();
                    ssh2_userauth_add_session_id(s, sigdata);
                    put_data(sigdata, s->pktout->data + 5,
                             s->pktout->length - 5);
                    sigblob = strbuf_new();
                    ssh_key_sign(key->key, ptrlen_from_strbuf(sigdata),
                                 s->signflags, BinarySink_UPCAST(sigblob));
                    strbuf_free(sigdata);
                    ssh2_userauth_add_sigblob(
                        s, s->pktout, ptrlen_from_strbuf(pkblob),
                        ptrlen_from_strbuf(sigblob));
                    strbuf_free(pkblob);
                    strbuf_free(sigblob);

                    pq_push(s->ppl.out_pq, s->pktout);
                    ppl_logevent("Sent public key signature");
                    s->type = AUTH_TYPE_PUBLICKEY;
                    ssh_key_free(key->key);
                    sfree(key->comment);
                    sfree(key);
                    s->is_trivial_auth = false;
                }

#ifndef NO_GSSAPI
            } else if (s->can_gssapi && !s->tried_gssapi) {

                /* gssapi-with-mic authentication */

                ptrlen data;

                s->type = AUTH_TYPE_GSSAPI;
                s->tried_gssapi = true;
                s->ppl.bpp->pls->actx = SSH2_PKTCTX_GSSAPI;

                if (s->shgss->lib->gsslogmsg)
                    ppl_logevent("%s", s->shgss->lib->gsslogmsg);

                /* Sending USERAUTH_REQUEST with "gssapi-with-mic" method */
                ppl_logevent("Trying gssapi-with-mic...");
                s->pktout = ssh_bpp_new_pktout(
                    s->ppl.bpp, SSH2_MSG_USERAUTH_REQUEST);
                put_stringz(s->pktout, s->username);
                put_stringz(s->pktout, s->successor_layer->vt->name);
                put_stringz(s->pktout, "gssapi-with-mic");
                ppl_logevent("Attempting GSSAPI authentication");

                /* add mechanism info */
                s->shgss->lib->indicate_mech(s->shgss->lib, &s->gss_buf);

                /* number of GSSAPI mechanisms */
                put_uint32(s->pktout, 1);

                /* length of OID + 2 */
                put_uint32(s->pktout, s->gss_buf.length + 2);
                put_byte(s->pktout, SSH2_GSS_OIDTYPE);

                /* length of OID */
                put_byte(s->pktout, s->gss_buf.length);

                put_data(s->pktout, s->gss_buf.value, s->gss_buf.length);
                pq_push(s->ppl.out_pq, s->pktout);
                crMaybeWaitUntilV((pktin = ssh2_userauth_pop(s)) != NULL);
                if (pktin->type != SSH2_MSG_USERAUTH_GSSAPI_RESPONSE) {
                    ppl_logevent("GSSAPI authentication request refused");
                    pq_push_front(s->ppl.in_pq, pktin);
                    continue;
                }

                /* check returned packet ... */

                data = get_string(pktin);
                s->gss_rcvtok.value = (char *)data.ptr;
                s->gss_rcvtok.length = data.len;
                if (s->gss_rcvtok.length != s->gss_buf.length + 2 ||
                    ((char *)s->gss_rcvtok.value)[0] != SSH2_GSS_OIDTYPE ||
                    ((char *)s->gss_rcvtok.value)[1] != s->gss_buf.length ||
                    memcmp((char *)s->gss_rcvtok.value + 2,
                           s->gss_buf.value,s->gss_buf.length) ) {
                    ppl_logevent("GSSAPI authentication - wrong response "
                                 "from server");
                    continue;
                }

                /* Import server name if not cached from KEX */
                if (s->shgss->srv_name == GSS_C_NO_NAME) {
                    s->gss_stat = s->shgss->lib->import_name(
                        s->shgss->lib, s->fullhostname, &s->shgss->srv_name);
                    if (s->gss_stat != SSH_GSS_OK) {
                        if (s->gss_stat == SSH_GSS_BAD_HOST_NAME)
                            ppl_logevent("GSSAPI import name failed -"
                                         " Bad service name");
                        else
                            ppl_logevent("GSSAPI import name failed");
                        continue;
                    }
                }

                /* Allocate our gss_ctx */
                s->gss_stat = s->shgss->lib->acquire_cred(
                    s->shgss->lib, &s->shgss->ctx, NULL);
                if (s->gss_stat != SSH_GSS_OK) {
                    ppl_logevent("GSSAPI authentication failed to get "
                                 "credentials");
                    /* The failure was on our side, so the server
                     * won't be sending a response packet indicating
                     * failure. Avoid waiting for it next time round
                     * the loop. */
                    s->suppress_wait_for_response_packet = true;
                    continue;
                }

                /* initial tokens are empty */
                SSH_GSS_CLEAR_BUF(&s->gss_rcvtok);
                SSH_GSS_CLEAR_BUF(&s->gss_sndtok);

                /* now enter the loop */
                do {
                    /*
                     * When acquire_cred yields no useful expiration, go with
                     * the service ticket expiration.
                     */
                    s->gss_stat = s->shgss->lib->init_sec_context(
                        s->shgss->lib,
                        &s->shgss->ctx,
                        s->shgss->srv_name,
                        s->gssapi_fwd,
                        &s->gss_rcvtok,
                        &s->gss_sndtok,
                        NULL,
                        NULL);

                    if (s->gss_stat!=SSH_GSS_S_COMPLETE &&
                        s->gss_stat!=SSH_GSS_S_CONTINUE_NEEDED) {
                        ppl_logevent("GSSAPI authentication initialisation "
                                     "failed");

                        if (s->shgss->lib->display_status(
                                s->shgss->lib, s->shgss->ctx, &s->gss_buf)
                            == SSH_GSS_OK) {
                            ppl_logevent("%s", (char *)s->gss_buf.value);
                            sfree(s->gss_buf.value);
                        }

                        pq_push_front(s->ppl.in_pq, pktin);
                        break;
                    }
                    ppl_logevent("GSSAPI authentication initialised");

                    /*
                     * Client and server now exchange tokens until GSSAPI
                     * no longer says CONTINUE_NEEDED
                     */
                    if (s->gss_sndtok.length != 0) {
                        s->is_trivial_auth = false;
                        s->pktout =
                            ssh_bpp_new_pktout(
                                s->ppl.bpp, SSH2_MSG_USERAUTH_GSSAPI_TOKEN);
                        put_string(s->pktout,
                                   s->gss_sndtok.value, s->gss_sndtok.length);
                        pq_push(s->ppl.out_pq, s->pktout);
                        s->shgss->lib->free_tok(s->shgss->lib, &s->gss_sndtok);
                    }

                    if (s->gss_stat == SSH_GSS_S_CONTINUE_NEEDED) {
                        crMaybeWaitUntilV((pktin = ssh2_userauth_pop(s)) != NULL);

                        if (pktin->type == SSH2_MSG_USERAUTH_GSSAPI_ERRTOK) {
                            /*
                             * Per RFC 4462 section 3.9, this packet
                             * type MUST immediately precede an
                             * ordinary USERAUTH_FAILURE.
                             *
                             * We currently don't know how to do
                             * anything with the GSSAPI error token
                             * contained in this packet, so we ignore
                             * it and just wait for the following
                             * FAILURE.
                             */
                            crMaybeWaitUntilV(
                                (pktin = ssh2_userauth_pop(s)) != NULL);
                            if (pktin->type != SSH2_MSG_USERAUTH_FAILURE) {
                                ssh_proto_error(
                                    s->ppl.ssh, "Received unexpected packet "
                                    "after SSH_MSG_USERAUTH_GSSAPI_ERRTOK "
                                    "(expected SSH_MSG_USERAUTH_FAILURE): "
                                    "type %d (%s)", pktin->type,
                                    ssh2_pkt_type(s->ppl.bpp->pls->kctx,
                                                  s->ppl.bpp->pls->actx,
                                                  pktin->type));
                                return;
                            }
                        }

                        if (pktin->type == SSH2_MSG_USERAUTH_FAILURE) {
                            ppl_logevent("GSSAPI authentication failed");
                            s->gss_stat = SSH_GSS_FAILURE;
                            pq_push_front(s->ppl.in_pq, pktin);
                            break;
                        } else if (pktin->type !=
                                   SSH2_MSG_USERAUTH_GSSAPI_TOKEN) {
                            ppl_logevent("GSSAPI authentication -"
                                         " bad server response");
                            s->gss_stat = SSH_GSS_FAILURE;
                            break;
                        }
                        data = get_string(pktin);
                        s->gss_rcvtok.value = (char *)data.ptr;
                        s->gss_rcvtok.length = data.len;
                    }
                } while (s-> gss_stat == SSH_GSS_S_CONTINUE_NEEDED);

                if (s->gss_stat != SSH_GSS_OK) {
                    s->shgss->lib->release_cred(s->shgss->lib, &s->shgss->ctx);
                    continue;
                }
                ppl_logevent("GSSAPI authentication loop finished OK");

                /* Now send the MIC */

                s->pktout = ssh2_userauth_gss_packet(s, "gssapi-with-mic");
                pq_push(s->ppl.out_pq, s->pktout);

                s->shgss->lib->release_cred(s->shgss->lib, &s->shgss->ctx);
                continue;
#endif
            } else if (s->can_keyb_inter && !s->kbd_inter_refused) {

                /*
                 * Keyboard-interactive authentication.
                 */

                s->type = AUTH_TYPE_KEYBOARD_INTERACTIVE;

                s->ppl.bpp->pls->actx = SSH2_PKTCTX_KBDINTER;

                s->pktout = ssh_bpp_new_pktout(
                    s->ppl.bpp, SSH2_MSG_USERAUTH_REQUEST);
                put_stringz(s->pktout, s->username);
                put_stringz(s->pktout, s->successor_layer->vt->name);
                put_stringz(s->pktout, "keyboard-interactive");
                                                        /* method */
                put_stringz(s->pktout, "");     /* lang */
                put_stringz(s->pktout, "");     /* submethods */
                pq_push(s->ppl.out_pq, s->pktout);

                ppl_logevent("Attempting keyboard-interactive authentication");

                if (s->authplugin) {
                    strbuf *amsg = authplugin_newmsg(PLUGIN_PROTOCOL);
                    put_stringz(amsg, "keyboard-interactive");
                    authplugin_send_free(s, amsg);

                    BinarySource src[1];
                    unsigned type;
                    crMaybeWaitUntilV(authplugin_expect_msg(s, &type, src));
                    switch (type) {
                      case PLUGIN_PROTOCOL_REJECT: {
                        ptrlen message = PTRLEN_LITERAL("");
                        if (s->authplugin_version >= 2) {
                            /* draft protocol didn't include a message here */
                            message = get_string(src);
                        }
                        if (get_err(src)) {
                            ssh_sw_abort(s->ppl.ssh, "Received malformed "
                                         "PLUGIN_PROTOCOL_REJECT from auth "
                                         "helper plugin");
                            return;
                        }
                        if (message.len) {
                            /* If the plugin sent a message about
                             * _why_ it didn't want to do k-i, pass
                             * that message on to the user. (It might
                             * say, for example, what went wrong when
                             * it tried to open its config file.) */
                            ppl_printf("Authentication plugin failed to set "
                                       "up keyboard-interactive "
                                       "authentication:\r\n");
                            seat_set_trust_status(s->ppl.seat, false);
                            ppl_printf("%.*s\r\n", PTRLEN_PRINTF(message));
                            seat_set_trust_status(s->ppl.seat, true);
                            ppl_logevent("Authentication plugin declined to "
                                         "help with keyboard-interactive: "
                                         "%.*s", PTRLEN_PRINTF(message));
                        } else {
                            ppl_logevent("Authentication plugin declined to "
                                         "help with keyboard-interactive");
                        }
                        s->authplugin_ki_active = false;
                        break;
                      }
                      case PLUGIN_PROTOCOL_ACCEPT:
                        s->authplugin_ki_active = true;
                        ppl_logevent("Authentication plugin agreed to help "
                                     "with keyboard-interactive");
                        break;
                      default:
                        authplugin_bad_packet(
                            s, type, "expected PLUGIN_PROTOCOL_ACCEPT or "
                            "PLUGIN_PROTOCOL_REJECT");
                        return;
                    }
                } else {
                    s->authplugin_ki_active = false;
                }

                if (!s->ki_scc_initialised) {
                    s->ki_scc = seat_stripctrl_new(
                        s->ppl.seat, NULL, SIC_KI_PROMPTS);
                    if (s->ki_scc)
                        stripctrl_enable_line_limiting(s->ki_scc);
                    s->ki_scc_initialised = true;
                }

                crMaybeWaitUntilV((pktin = ssh2_userauth_pop(s)) != NULL);
                if (pktin->type != SSH2_MSG_USERAUTH_INFO_REQUEST) {
                    /* Server is not willing to do keyboard-interactive
                     * at all (or, bizarrely but legally, accepts the
                     * user without actually issuing any prompts).
                     * Give up on it entirely. */
                    pq_push_front(s->ppl.in_pq, pktin);
                    s->type = AUTH_TYPE_KEYBOARD_INTERACTIVE_QUIET;
                    s->kbd_inter_refused = true; /* don't try it again */
                    continue;
                }

                s->ki_printed_header = false;

                /*
                 * Loop while we still have prompts to send to the user.
                 */
                if (!s->authplugin_ki_active) {
                    /*
                     * The simple case: INFO_REQUESTs are passed on to
                     * the user, and responses are sent straight back
                     * to the SSH server.
                     */
                    while (pktin->type == SSH2_MSG_USERAUTH_INFO_REQUEST) {
                        if (!ssh2_userauth_ki_setup_prompts(
                                s, BinarySource_UPCAST(pktin), false))
                            return;
                        crMaybeWaitUntilV(ssh2_userauth_ki_run_prompts(s));

                        if (spr_is_abort(s->spr)) {
                            /*
                             * Failed to get responses. Terminate.
                             */
                            free_prompts(s->cur_prompt);
                            s->cur_prompt = NULL;
                            ssh_bpp_queue_disconnect(
                                s->ppl.bpp, "Unable to authenticate",
                                SSH2_DISCONNECT_AUTH_CANCELLED_BY_USER);
                            ssh_spr_close(s->ppl.ssh, s->spr, "keyboard-"
                                          "interactive authentication prompt");
                            return;
                        }

                        /*
                         * Send the response(s) to the server.
                         */
                        s->pktout = ssh_bpp_new_pktout(
                            s->ppl.bpp, SSH2_MSG_USERAUTH_INFO_RESPONSE);
                        ssh2_userauth_ki_write_responses(
                            s, BinarySink_UPCAST(s->pktout));
                        s->pktout->minlen = 256;
                        pq_push(s->ppl.out_pq, s->pktout);

                        /*
                         * Get the next packet in case it's another
                         * INFO_REQUEST.
                         */
                        crMaybeWaitUntilV(
                            (pktin = ssh2_userauth_pop(s)) != NULL);
                    }
                } else {
                    /*
                     * The case where a plugin is involved:
                     * INFO_REQUEST from the server is sent to the
                     * plugin, which sends responses that we hand back
                     * to the server. But in the meantime, the plugin
                     * might send USER_REQUEST for us to pass to the
                     * user, and then we send responses to that.
                     */
                    while (pktin->type == SSH2_MSG_USERAUTH_INFO_REQUEST) {
                        strbuf *amsg = authplugin_newmsg(
                            PLUGIN_KI_SERVER_REQUEST);
                        put_datapl(amsg, get_data(pktin, get_avail(pktin)));
                        authplugin_send_free(s, amsg);

                        BinarySource src[1];
                        unsigned type;
                        while (true) {
                            crMaybeWaitUntilV(authplugin_expect_msg(
                                                  s, &type, src));
                            if (type != PLUGIN_KI_USER_REQUEST)
                                break;

                            if (!ssh2_userauth_ki_setup_prompts(s, src, true))
                                return;
                            crMaybeWaitUntilV(ssh2_userauth_ki_run_prompts(s));

                            if (spr_is_abort(s->spr)) {
                                /*
                                 * Failed to get responses. Terminate.
                                 */
                                free_prompts(s->cur_prompt);
                                s->cur_prompt = NULL;
                                ssh_bpp_queue_disconnect(
                                    s->ppl.bpp, "Unable to authenticate",
                                    SSH2_DISCONNECT_AUTH_CANCELLED_BY_USER);
                                ssh_spr_close(
                                    s->ppl.ssh, s->spr, "keyboard-"
                                    "interactive authentication prompt");
                                return;
                            }

                            /*
                             * Send the responses on to the plugin.
                             */
                            strbuf *amsg = authplugin_newmsg(
                                PLUGIN_KI_USER_RESPONSE);
                            ssh2_userauth_ki_write_responses(
                                s, BinarySink_UPCAST(amsg));
                            authplugin_send_free(s, amsg);
                        }

                        if (type != PLUGIN_KI_SERVER_RESPONSE) {
                            authplugin_bad_packet(
                                s, type, "expected PLUGIN_KI_SERVER_RESPONSE "
                                "or PLUGIN_PROTOCOL_USER_REQUEST");
                            return;
                        }

                        s->pktout = ssh_bpp_new_pktout(
                            s->ppl.bpp, SSH2_MSG_USERAUTH_INFO_RESPONSE);
                        put_datapl(s->pktout, get_data(src, get_avail(src)));
                        s->pktout->minlen = 256;
                        pq_push(s->ppl.out_pq, s->pktout);

                        /*
                         * Get the next packet in case it's another
                         * INFO_REQUEST.
                         */
                        crMaybeWaitUntilV(
                            (pktin = ssh2_userauth_pop(s)) != NULL);
                    }
                }

                /*
                 * Print our trailer line, if we printed a header.
                 */
                if (s->ki_printed_header) {
                    seat_set_trust_status(s->ppl.seat, true);
                    seat_antispoof_msg(
                        ppl_get_iseat(&s->ppl),
                        (s->authplugin_ki_active ?
                         "End of keyboard-interactive prompts from plugin" :
                         "End of keyboard-interactive prompts from server"));
                }

                /*
                 * We should have SUCCESS or FAILURE now.
                 */
                pq_push_front(s->ppl.in_pq, pktin);

                if (s->authplugin_ki_active) {
                    /*
                     * As our last communication with the plugin, tell
                     * it whether the k-i authentication succeeded.
                     */
                    int plugin_msg = -1;
                    if (pktin->type == SSH2_MSG_USERAUTH_SUCCESS) {
                        plugin_msg = PLUGIN_AUTH_SUCCESS;
                    } else if (pktin->type == SSH2_MSG_USERAUTH_FAILURE) {
                        /*
                         * Peek in the failure packet to see if it's a
                         * partial success.
                         */
                        BinarySource src[1];
                        BinarySource_BARE_INIT(
                            src, get_ptr(pktin), get_avail(pktin));
                        get_string(pktin); /* skip methods */
                        bool partial_success = get_bool(pktin);
                        if (!get_err(src)) {
                            plugin_msg = partial_success ?
                                PLUGIN_AUTH_SUCCESS : PLUGIN_AUTH_FAILURE;
                        }
                    }

                    if (plugin_msg >= 0) {
                        strbuf *amsg = authplugin_newmsg(plugin_msg);
                        authplugin_send_free(s, amsg);

                        /* Wait until we've actually sent it, in case
                         * we close the connection to the plugin
                         * before that outgoing message has left our
                         * own buffers */
                        crMaybeWaitUntilV(s->authplugin_backlog == 0);
                    }
                }
            } else if (s->can_passwd) {
                s->is_trivial_auth = false;
                /*
                 * Plain old password authentication.
                 */
                bool changereq_first_time; /* not live over crReturn */

                s->ppl.bpp->pls->actx = SSH2_PKTCTX_PASSWORD;

                s->cur_prompt = ssh_ppl_new_prompts(&s->ppl);
                s->cur_prompt->utf8 = true;
                s->cur_prompt->to_server = true;
                s->cur_prompt->from_server = false;
                s->cur_prompt->name = dupstr("SSH password");
                add_prompt(s->cur_prompt, dupprintf("%s@%s's password: ",
                                                    s->username, s->hostname),
                           false);

                s->spr = seat_get_userpass_input(
                    ppl_get_iseat(&s->ppl), s->cur_prompt);
                while (s->spr.kind == SPRK_INCOMPLETE) {
                    crReturnV;
                    s->spr = seat_get_userpass_input(
                        ppl_get_iseat(&s->ppl), s->cur_prompt);
                }
                if (spr_is_abort(s->spr)) {
                    /*
                     * Failed to get responses. Terminate.
                     */
                    free_prompts(s->cur_prompt);
                    s->cur_prompt = NULL;
                    ssh_bpp_queue_disconnect(
                        s->ppl.bpp, "Unable to authenticate",
                        SSH2_DISCONNECT_AUTH_CANCELLED_BY_USER);
                    ssh_spr_close(s->ppl.ssh, s->spr, "password prompt");
                    return;
                }
                /*
                 * Squirrel away the password. (We may need it later if
                 * asked to change it.)
                 */
                s->password = prompt_get_result(s->cur_prompt->prompts[0]);
                free_prompts(s->cur_prompt);
                s->cur_prompt = NULL;

                /*
                 * Send the password packet.
                 *
                 * We pad out the password packet to 256 bytes to make
                 * it harder for an attacker to find the length of the
                 * user's password.
                 *
                 * Anyone using a password longer than 256 bytes
                 * probably doesn't have much to worry about from
                 * people who find out how long their password is!
                 */
                s->pktout = ssh_bpp_new_pktout(
                    s->ppl.bpp, SSH2_MSG_USERAUTH_REQUEST);
                put_stringz(s->pktout, s->username);
                put_stringz(s->pktout, s->successor_layer->vt->name);
                put_stringz(s->pktout, "password");
                put_bool(s->pktout, false);
                put_stringz(s->pktout, s->password);
                s->pktout->minlen = 256;
                pq_push(s->ppl.out_pq, s->pktout);
                ppl_logevent("Sent password");
                s->type = AUTH_TYPE_PASSWORD;

                /*
                 * Wait for next packet, in case it's a password change
                 * request.
                 */
                crMaybeWaitUntilV((pktin = ssh2_userauth_pop(s)) != NULL);
                changereq_first_time = true;

                while (pktin->type == SSH2_MSG_USERAUTH_PASSWD_CHANGEREQ) {

                    /*
                     * We're being asked for a new password
                     * (perhaps not for the first time).
                     * Loop until the server accepts it.
                     */

                    bool got_new = false; /* not live over crReturn */
                    ptrlen prompt;  /* not live over crReturn */

                    {
                        const char *msg;
                        if (changereq_first_time)
                            msg = "Server requested password change";
                        else
                            msg = "Server rejected new password";
                        ppl_logevent("%s", msg);
                        ppl_printf("%s\r\n", msg);
                    }

                    prompt = get_string(pktin);

                    s->cur_prompt = ssh_ppl_new_prompts(&s->ppl);
                    s->cur_prompt->utf8 = true;
                    s->cur_prompt->to_server = true;
                    s->cur_prompt->from_server = false;
                    s->cur_prompt->name = dupstr("New SSH password");
                    s->cur_prompt->instruction = mkstr(prompt);
                    s->cur_prompt->instr_reqd = true;
                    /*
                     * There's no explicit requirement in the protocol
                     * for the "old" passwords in the original and
                     * password-change messages to be the same, and
                     * apparently some Cisco kit supports password change
                     * by the user entering a blank password originally
                     * and the real password subsequently, so,
                     * reluctantly, we prompt for the old password again.
                     *
                     * (On the other hand, some servers don't even bother
                     * to check this field.)
                     */
                    add_prompt(s->cur_prompt,
                               dupstr("Current password (blank for previously entered password): "),
                               false);
                    add_prompt(s->cur_prompt, dupstr("Enter new password: "),
                               false);
                    add_prompt(s->cur_prompt, dupstr("Confirm new password: "),
                               false);

                    /*
                     * Loop until the user manages to enter the same
                     * password twice.
                     */
                    while (!got_new) {
                        s->spr = seat_get_userpass_input(
                            ppl_get_iseat(&s->ppl), s->cur_prompt);
                        while (s->spr.kind == SPRK_INCOMPLETE) {
                            crReturnV;
                            s->spr = seat_get_userpass_input(
                                ppl_get_iseat(&s->ppl), s->cur_prompt);
                        }
                        if (spr_is_abort(s->spr)) {
                            /*
                             * Failed to get responses. Terminate.
                             */
                            /* burn the evidence */
                            free_prompts(s->cur_prompt);
                            s->cur_prompt = NULL;
                            smemclr(s->password, strlen(s->password));
                            sfree(s->password);
                            ssh_bpp_queue_disconnect(
                                s->ppl.bpp, "Unable to authenticate",
                                SSH2_DISCONNECT_AUTH_CANCELLED_BY_USER);
                            ssh_spr_close(s->ppl.ssh, s->spr,
                                          "password-change prompt");
                            return;
                        }

                        /*
                         * If the user specified a new original password
                         * (IYSWIM), overwrite any previously specified
                         * one.
                         * (A side effect is that the user doesn't have to
                         * re-enter it if they louse up the new password.)
                         */
                        if (s->cur_prompt->prompts[0]->result->s[0]) {
                            smemclr(s->password, strlen(s->password));
                                /* burn the evidence */
                            sfree(s->password);
                            s->password = prompt_get_result(
                                s->cur_prompt->prompts[0]);
                        }

                        /*
                         * Check the two new passwords match.
                         */
                        got_new = !strcmp(
                            prompt_get_result_ref(s->cur_prompt->prompts[1]),
                            prompt_get_result_ref(s->cur_prompt->prompts[2]));
                        if (!got_new)
                            /* They don't. Silly user. */
                            ppl_printf("Passwords do not match\r\n");

                    }

                    /*
                     * Send the new password (along with the old one).
                     * (see above for padding rationale)
                     */
                    s->pktout = ssh_bpp_new_pktout(
                        s->ppl.bpp, SSH2_MSG_USERAUTH_REQUEST);
                    put_stringz(s->pktout, s->username);
                    put_stringz(s->pktout, s->successor_layer->vt->name);
                    put_stringz(s->pktout, "password");
                    put_bool(s->pktout, true);
                    put_stringz(s->pktout, s->password);
                    put_stringz(s->pktout, prompt_get_result_ref(
                                    s->cur_prompt->prompts[1]));
                    free_prompts(s->cur_prompt);
                    s->cur_prompt = NULL;
                    s->pktout->minlen = 256;
                    pq_push(s->ppl.out_pq, s->pktout);
                    ppl_logevent("Sent new password");

                    /*
                     * Now see what the server has to say about it.
                     * (If it's CHANGEREQ again, it's not happy with the
                     * new password.)
                     */
                    crMaybeWaitUntilV((pktin = ssh2_userauth_pop(s)) != NULL);
                    changereq_first_time = false;

                }

                /*
                 * We need to reexamine the current pktin at the top
                 * of the loop. Either:
                 *  - we weren't asked to change password at all, in
                 *    which case it's a SUCCESS or FAILURE with the
                 *    usual meaning
                 *  - we sent a new password, and the server was
                 *    either OK with it (SUCCESS or FAILURE w/partial
                 *    success) or unhappy with the _old_ password
                 *    (FAILURE w/o partial success)
                 * In any of these cases, we go back to the top of
                 * the loop and start again.
                 */
                pq_push_front(s->ppl.in_pq, pktin);

                /*
                 * We don't need the old password any more, in any
                 * case. Burn the evidence.
                 */
                smemclr(s->password, strlen(s->password));
                sfree(s->password);

            } else {
                ssh_bpp_queue_disconnect(
                    s->ppl.bpp,
                    "No supported authentication methods available",
                    SSH2_DISCONNECT_NO_MORE_AUTH_METHODS_AVAILABLE);
                ssh_sw_abort(s->ppl.ssh, "No supported authentication methods "
                             "available (server sent: %s)",
                             s->last_methods_string->s);
                return;
            }

        }
      try_new_username:;
    }

  userauth_success:
    if (s->notrivialauth && s->is_trivial_auth) {
        ssh_proto_error(s->ppl.ssh, "Authentication was trivial! "
                        "Abandoning session as specified in configuration.");
        return;
    }

    /*
     * We've just received USERAUTH_SUCCESS, and we haven't sent
     * any packets since. Signal the transport layer to consider
     * doing an immediate rekey, if it has any reason to want to.
     */
    ssh2_transport_notify_auth_done(s->transport_layer);

    /*
     * Finally, hand over to our successor layer, and return
     * immediately without reaching the crFinishV: ssh_ppl_replace
     * will have freed us, so crFinishV's zeroing-out of crState would
     * be a use-after-free bug.
     */
    {
        PacketProtocolLayer *successor = s->successor_layer;
        s->successor_layer = NULL;     /* avoid freeing it ourself */
        ssh_ppl_replace(&s->ppl, successor);
        return;   /* we've just freed s, so avoid even touching s->crState */
    }

    crFinishV;
}

static void ssh2_userauth_print_banner(struct ssh2_userauth_state *s)
{
    if (bufchain_size(&s->banner) &&
        (seat_verbose(s->ppl.seat) || seat_interactive(s->ppl.seat))) {
        if (s->banner_scc) {
            seat_antispoof_msg(
                ppl_get_iseat(&s->ppl),
                "Pre-authentication banner message from server:");
            seat_set_trust_status(s->ppl.seat, false);
        }

        bool mid_line = false;
        while (bufchain_size(&s->banner) > 0) {
            ptrlen data = bufchain_prefix(&s->banner);
            seat_banner_pl(ppl_get_iseat(&s->ppl), data);
            mid_line =
                (((const char *)data.ptr)[data.len-1] != '\n');
            bufchain_consume(&s->banner, data.len);
        }
        bufchain_clear(&s->banner);

        if (mid_line)
            seat_banner_pl(ppl_get_iseat(&s->ppl),
                           PTRLEN_LITERAL("\r\n"));

        if (s->banner_scc) {
            seat_set_trust_status(s->ppl.seat, true);
            seat_antispoof_msg(ppl_get_iseat(&s->ppl),
                               "End of banner message from server");
        }
    }
}

static bool ssh2_userauth_ki_setup_prompts(
    struct ssh2_userauth_state *s, BinarySource *src, bool plugin)
{
    ptrlen name, inst;
    strbuf *sb;

    /*
     * We've got a fresh USERAUTH_INFO_REQUEST. Get the preamble and
     * start building a prompt.
     */
    name = get_string(src);
    inst = get_string(src);
    get_string(src); /* skip language tag */
    s->cur_prompt = ssh_ppl_new_prompts(&s->ppl);
    s->cur_prompt->utf8 = true;
    s->cur_prompt->to_server = true;
    s->cur_prompt->from_server = true;

    /*
     * Get any prompt(s) from the packet.
     */
    s->num_prompts = get_uint32(src);
    for (uint32_t i = 0; i < s->num_prompts; i++) {
        s->is_trivial_auth = false;
        ptrlen prompt = get_string(src);
        bool echo = get_bool(src);

        if (get_err(src)) {
            ssh_proto_error(s->ppl.ssh, "%s sent truncated %s packet",
                            plugin ? "Plugin" : "Server",
                            plugin ? "PLUGIN_KI_USER_REQUEST" :
                            "SSH_MSG_USERAUTH_INFO_REQUEST");
            return false;
        }

        sb = strbuf_new();
        if (!prompt.len) {
            put_fmt(sb, "<%s failed to send prompt>: ",
                    plugin ? "plugin" : "server");
        } else if (s->ki_scc) {
            stripctrl_retarget(s->ki_scc, BinarySink_UPCAST(sb));
            put_datapl(s->ki_scc, prompt);
            stripctrl_retarget(s->ki_scc, NULL);
        } else {
            put_datapl(sb, prompt);
        }
        add_prompt(s->cur_prompt, strbuf_to_str(sb), echo);
    }

    /*
     * Make the header strings. This includes the 'name' (optional
     * dialog-box title) and 'instruction' from the server.
     *
     * First, display our disambiguating header line if this is the
     * first time round the loop - _unless_ the server has sent a
     * completely empty k-i packet with no prompts _or_ text, which
     * apparently some do. In that situation there's no need to alert
     * the user that the following text is server- supplied, because,
     * well, _what_ text?
     *
     * We also only do this if we got a stripctrl, because if we
     * didn't, that suggests this is all being done via dialog boxes
     * anyway.
     */
    if (!s->ki_printed_header && s->ki_scc &&
        (s->num_prompts || name.len || inst.len)) {
        seat_antispoof_msg(
            ppl_get_iseat(&s->ppl),
            (plugin ?
             "Keyboard-interactive authentication prompts from plugin:" :
             "Keyboard-interactive authentication prompts from server:"));
        s->ki_printed_header = true;
        seat_set_trust_status(s->ppl.seat, false);
    }

    sb = strbuf_new();
    if (name.len) {
        if (s->ki_scc) {
            stripctrl_retarget(s->ki_scc, BinarySink_UPCAST(sb));
            put_datapl(s->ki_scc, name);
            stripctrl_retarget(s->ki_scc, NULL);
        } else {
            put_datapl(sb, name);
        }
        s->cur_prompt->name_reqd = true;
    } else {
        if (plugin)
            put_datapl(sb, PTRLEN_LITERAL(
                           "Communication with authentication plugin"));
        else
            put_datapl(sb, PTRLEN_LITERAL("SSH server authentication"));
        s->cur_prompt->name_reqd = false;
    }
    s->cur_prompt->name = strbuf_to_str(sb);

    sb = strbuf_new();
    if (inst.len) {
        if (s->ki_scc) {
            stripctrl_retarget(s->ki_scc, BinarySink_UPCAST(sb));
            put_datapl(s->ki_scc, inst);
            stripctrl_retarget(s->ki_scc, NULL);
        } else {
            put_datapl(sb, inst);
        }
        s->cur_prompt->instr_reqd = true;
    } else {
        s->cur_prompt->instr_reqd = false;
    }
    if (sb->len)
        s->cur_prompt->instruction = strbuf_to_str(sb);
    else
        strbuf_free(sb);

    return true;
}

static bool ssh2_userauth_ki_run_prompts(struct ssh2_userauth_state *s)
{
    s->spr = seat_get_userpass_input(
        ppl_get_iseat(&s->ppl), s->cur_prompt);
    return s->spr.kind != SPRK_INCOMPLETE;
}

static void ssh2_userauth_ki_write_responses(
    struct ssh2_userauth_state *s, BinarySink *bs)
{
    put_uint32(bs, s->num_prompts);
    for (uint32_t i = 0; i < s->num_prompts; i++)
        put_stringz(bs, prompt_get_result_ref(s->cur_prompt->prompts[i]));

    /*
     * Free the prompts structure from this iteration. If there's
     * another, a new one will be allocated when we return to the top
     * of this while loop.
     */
    free_prompts(s->cur_prompt);
    s->cur_prompt = NULL;
}

static void ssh2_userauth_add_session_id(
    struct ssh2_userauth_state *s, strbuf *sigdata)
{
    if (s->ppl.remote_bugs & BUG_SSH2_PK_SESSIONID) {
        put_datapl(sigdata, s->session_id);
    } else {
        put_stringpl(sigdata, s->session_id);
    }
}

static void ssh2_userauth_agent_query(
    struct ssh2_userauth_state *s, strbuf *req)
{
    void *response;
    int response_len;

    sfree(s->agent_response_to_free);
    s->agent_response_to_free = NULL;

    s->auth_agent_query = agent_query(req, &response, &response_len,
                                      ssh2_userauth_agent_callback, s);
    if (!s->auth_agent_query)
        ssh2_userauth_agent_callback(s, response, response_len);
}

static void ssh2_userauth_agent_callback(void *uav, void *reply, int replylen)
{
    struct ssh2_userauth_state *s = (struct ssh2_userauth_state *)uav;

    s->auth_agent_query = NULL;
    s->agent_response_to_free = reply;
    s->agent_response = make_ptrlen(reply, replylen);

    queue_idempotent_callback(&s->ppl.ic_process_queue);
}

/*
 * Helper function to add the algorithm and public key strings to a
 * "publickey" auth packet. Deals with overriding both strings if the
 * user has provided a detached certificate which matches the public
 * key in question.
 */
static void ssh2_userauth_add_alg_and_publickey(
    struct ssh2_userauth_state *s, PktOut *pkt, ptrlen alg, ptrlen pkblob)
{
    PacketProtocolLayer *ppl = &s->ppl; /* for ppl_logevent */

    if (s->detached_cert_blob) {
        ptrlen detached_cert_pl = ptrlen_from_strbuf(s->detached_cert_blob);
        strbuf *certbase = NULL, *pkbase = NULL;
        bool done = false;
        const ssh_keyalg *pkalg = find_pubkey_alg_len(alg);
        ssh_key *certkey = NULL, *pk = NULL;
        strbuf *fail_reason = strbuf_new();
        bool verbose = true;

        /*
         * Whether or not we send the certificate, we're likely to
         * generate a log message about it. But we don't want to log
         * once for the offer and once for the real auth attempt, so
         * we de-duplicate by remembering the last public key this
         * function saw. */
        if (!s->cert_pubkey_diagnosed)
            s->cert_pubkey_diagnosed = strbuf_new();
        if (ptrlen_eq_ptrlen(ptrlen_from_strbuf(s->cert_pubkey_diagnosed),
                             pkblob)) {
            verbose = false;
        } else {
            /* Log this time, but arrange that we don't mention it next time */
            strbuf_clear(s->cert_pubkey_diagnosed);
            put_datapl(s->cert_pubkey_diagnosed, pkblob);
        }

        /*
         * Check that the public key we're replacing is compatible
         * with the certificate, in that they should have the same
         * base public key.
         */

        const ssh_keyalg *certalg = pubkey_blob_to_alg(detached_cert_pl);
        assert(certalg); /* we checked this before setting s->detached_blob */
        assert(certalg->is_certificate); /* and this too */

        certkey = ssh_key_new_pub(certalg, detached_cert_pl);
        if (!certkey) {
            put_fmt(fail_reason, "certificate key file is invalid");
            goto no_match;
        }

        certbase = strbuf_new();
        ssh_key_public_blob(ssh_key_base_key(certkey),
                            BinarySink_UPCAST(certbase));
        if (ptrlen_eq_ptrlen(pkblob, ptrlen_from_strbuf(certbase)))
            goto match;                /* yes, a match! */

        /*
         * If we reach here, the certificate's base key was not
         * identical to the key we're given. But it might still be
         * identical to the _base_ key of the key we're given, if we
         * were using a differently certified version of the same key.
         * In that situation, the detached cert should still override.
         */
        if (!pkalg) {
            put_fmt(fail_reason, "unable to identify algorithm of base key");
            goto no_match;
        }

        pk = ssh_key_new_pub(pkalg, pkblob);
        if (!pk) {
            put_fmt(fail_reason, "base public key is invalid");
            goto no_match;
        }

        pkbase = strbuf_new();
        ssh_key_public_blob(ssh_key_base_key(pk), BinarySink_UPCAST(pkbase));
        if (ptrlen_eq_ptrlen(ptrlen_from_strbuf(pkbase),
                             ptrlen_from_strbuf(certbase)))
            goto match;                /* yes, a match on 2nd attempt! */

        /* Give up; we've tried to match these keys up and failed. */
        put_fmt(fail_reason, "base public key does not match certificate");
        goto no_match;

      match:
        /*
         * The two keys match, so insert the detached certificate into
         * the output packet in place of the public key we were given.
         *
         * However, we need to be a bit careful with the algorithm
         * name: we might need to upgrade it to one that matches the
         * original algorithm name. (If we were asked to add an
         * ssh-rsa key but were given algorithm name "rsa-sha2-512",
         * then instead of the certificate's algorithm name
         * ssh-rsa-cert-v01@... we need to write the corresponding
         * SHA-512 name rsa-sha2-512-cert-v01@... .)
         */
        if (verbose) {
            ppl_logevent("Sending public key with certificate from \"%s\"",
                         filename_to_str(s->detached_cert_file));
        }
        {
            /* Strip off any existing certificate-nature from pkalg,
             * for the case where we're replacing a cert embedded in
             * the key with the detached one. The second argument of
             * ssh_keyalg_related_alg is expected to be one of the
             * bare key algorithms, or nothing useful will happen. */
            const ssh_keyalg *pkalg_base =
                pkalg->base_alg ? pkalg->base_alg : pkalg;

            /* Construct an algorithm string that includes both the
             * signature subtype (e.g. rsa-sha2-512) and the
             * certificate-ness. Exception: in earlier versions of
             * OpenSSH we don't want to do that, and must send just
             * ssh-rsa-cert-... even when we're delivering a non-SHA-1
             * signature. */
            const ssh_keyalg *output_alg =
                ssh_keyalg_related_alg(certalg, pkalg_base);
            ptrlen output_id = ptrlen_from_asciz(output_alg->ssh_id);
            output_id = workaround_rsa_sha2_cert_userauth(s, output_id);

            put_stringpl(pkt, output_id);
        }
        put_stringpl(pkt, ptrlen_from_strbuf(s->detached_cert_blob));
        done = true;
        goto out;

      no_match:
        /* Log that we didn't send the certificate, if this public key
         * isn't the same one as last call to this function. (Need to
         * avoid verbosely logging once for the offer and once for the
         * real auth attempt.) */
	if (verbose) {
            ppl_logevent("Not substituting certificate \"%s\" for public "
                         "key: %s", filename_to_str(s->detached_cert_file),
                         fail_reason->s);
            if (s->publickey_blob) {
                /* If the user provided a specific key file to use (i.e.
                 * this wasn't just a key we picked opportunistically out
                 * of an agent), then they probably _care_ that we didn't
                 * send the certificate, so we should make a loud error
                 * message about it as well as just commenting in the
                 * Event Log. */
                ppl_printf("Unable to use certificate \"%s\" with public "
                           "key \"%s\": %s\r\n",
                           filename_to_str(s->detached_cert_file),
                           filename_to_str(s->keyfile),
                           fail_reason->s);
            }
        }

      out:
        /* Whether we did that or not, free our stuff. */
        if (certbase)
            strbuf_free(certbase);
        if (pkbase)
            strbuf_free(pkbase);
        if (certkey)
            ssh_key_free(certkey);
        if (pk)
            ssh_key_free(pk);
        strbuf_free(fail_reason);

        /* And if we did, don't fall through to the alternative below */
        if (done)
            return;
    }

    /* In all other cases, basically just put in what we were given -
     * except for the same bug workaround as above. */
    alg = workaround_rsa_sha2_cert_userauth(s, alg);
    put_stringpl(pkt, alg);
    put_stringpl(pkt, pkblob);
}

static ptrlen workaround_rsa_sha2_cert_userauth(
    struct ssh2_userauth_state *s, ptrlen id)
{
    if (!(s->ppl.remote_bugs & BUG_RSA_SHA2_CERT_USERAUTH))
        return id;
    /*
     * No need to try to do this in a general way based on the
     * relations between ssh_keyalgs; we know there are a limited
     * number of affected versions of OpenSSH, so this doesn't have to
     * be futureproof against later additions to the family.
     */
    if (ptrlen_eq_string(id, "rsa-sha2-256-cert-v01@openssh.com") ||
        ptrlen_eq_string(id, "rsa-sha2-512-cert-v01@openssh.com"))
        return PTRLEN_LITERAL("ssh-rsa-cert-v01@openssh.com");
    return id;
}

/*
 * Helper function to add an SSH-2 signature blob to a packet. Expects
 * to be shown the public key blob as well as the signature blob.
 * Normally just appends the sig blob unmodified as a string, except
 * that it optionally breaks it open and fiddle with it to work around
 * BUG_SSH2_RSA_PADDING.
 */
static void ssh2_userauth_add_sigblob(
    struct ssh2_userauth_state *s, PktOut *pkt, ptrlen pkblob, ptrlen sigblob)
{
    BinarySource pk[1], sig[1];
    BinarySource_BARE_INIT_PL(pk, pkblob);
    BinarySource_BARE_INIT_PL(sig, sigblob);

    /* dmemdump(pkblob, pkblob_len); */
    /* dmemdump(sigblob, sigblob_len); */

    /*
     * See if this is in fact an ssh-rsa signature and a buggy
     * server; otherwise we can just do this the easy way.
     */
    if ((s->ppl.remote_bugs & BUG_SSH2_RSA_PADDING) &&
        ptrlen_eq_string(get_string(pk), "ssh-rsa") &&
        ptrlen_eq_string(get_string(sig), "ssh-rsa")) {
        ptrlen mod_mp, sig_mp;
        size_t sig_prefix_len;

        /*
         * Find the modulus and signature integers.
         */
        get_string(pk);                /* skip over exponent */
        mod_mp = get_string(pk);       /* remember modulus */
        sig_prefix_len = sig->pos;
        sig_mp = get_string(sig);
        if (get_err(pk) || get_err(sig))
            goto give_up;

        /*
         * Find the byte length of the modulus, not counting leading
         * zeroes.
         */
        while (mod_mp.len > 0 && *(const char *)mod_mp.ptr == 0) {
            mod_mp.len--;
            mod_mp.ptr = (const char *)mod_mp.ptr + 1;
        }

        /* debug("modulus length is %d\n", len); */
        /* debug("signature length is %d\n", siglen); */

        if (mod_mp.len > sig_mp.len) {
            strbuf *substr = strbuf_new();
            put_data(substr, sigblob.ptr, sig_prefix_len);
            put_uint32(substr, mod_mp.len);
            put_padding(substr, mod_mp.len - sig_mp.len, 0);
            put_datapl(substr, sig_mp);
            put_stringsb(pkt, substr);
            return;
        }

        /* Otherwise fall through and do it the easy way. We also come
         * here as a fallback if we discover above that the key blob
         * is misformatted in some way. */
      give_up:;
    }

    put_stringpl(pkt, sigblob);
}

#ifndef NO_GSSAPI
static PktOut *ssh2_userauth_gss_packet(
    struct ssh2_userauth_state *s, const char *authtype)
{
    strbuf *sb;
    PktOut *p;
    Ssh_gss_buf buf;
    Ssh_gss_buf mic;

    /*
     * The mic is computed over the session id + intended
     * USERAUTH_REQUEST packet.
     */
    sb = strbuf_new();
    put_stringpl(sb, s->session_id);
    put_byte(sb, SSH2_MSG_USERAUTH_REQUEST);
    put_stringz(sb, s->username);
    put_stringz(sb, s->successor_layer->vt->name);
    put_stringz(sb, authtype);

    /* Compute the mic */
    buf.value = sb->s;
    buf.length = sb->len;
    s->shgss->lib->get_mic(s->shgss->lib, s->shgss->ctx, &buf, &mic);
    strbuf_free(sb);

    /* Now we can build the real packet */
    if (strcmp(authtype, "gssapi-with-mic") == 0) {
        p = ssh_bpp_new_pktout(s->ppl.bpp, SSH2_MSG_USERAUTH_GSSAPI_MIC);
    } else {
        p = ssh_bpp_new_pktout(s->ppl.bpp, SSH2_MSG_USERAUTH_REQUEST);
        put_stringz(p, s->username);
        put_stringz(p, s->successor_layer->vt->name);
        put_stringz(p, authtype);
    }
    put_string(p, mic.value, mic.length);

    return p;
}
#endif

static bool ssh2_userauth_get_specials(
    PacketProtocolLayer *ppl, add_special_fn_t add_special, void *ctx)
{
    /* No specials provided by this layer. */
    return false;
}

static void ssh2_userauth_special_cmd(PacketProtocolLayer *ppl,
                                      SessionSpecialCode code, int arg)
{
    /* No specials provided by this layer. */
}

static void ssh2_userauth_reconfigure(PacketProtocolLayer *ppl, Conf *conf)
{
    struct ssh2_userauth_state *s =
        container_of(ppl, struct ssh2_userauth_state, ppl);
    ssh_ppl_reconfigure(s->successor_layer, conf);
}

static void ssh2_userauth_final_output(PacketProtocolLayer *ppl)
{
    struct ssh2_userauth_state *s =
        container_of(ppl, struct ssh2_userauth_state, ppl);

    /*
     * Check for any unconsumed banner packets that might have landed
     * in our queue just before the server closed the connection, and
     * add them to our banner buffer.
     */
    for (PktIn *pktin = pq_first(s->ppl.in_pq); pktin != NULL;
         pktin = pq_next(s->ppl.in_pq, pktin)) {
        if (pktin->type == SSH2_MSG_USERAUTH_BANNER)
            ssh2_userauth_handle_banner_packet(s, pktin);
    }

    /* And now make sure we've shown the banner, before exiting */
    ssh2_userauth_print_banner(s);
}<|MERGE_RESOLUTION|>--- conflicted
+++ resolved
@@ -135,11 +135,8 @@
 static void ssh2_userauth_final_output(PacketProtocolLayer *ppl);
 
 static void ssh2_userauth_print_banner(struct ssh2_userauth_state *s);
-<<<<<<< HEAD
-=======
 static ptrlen workaround_rsa_sha2_cert_userauth(
     struct ssh2_userauth_state *s, ptrlen id);
->>>>>>> d6633566
 
 static const PacketProtocolLayerVtable ssh2_userauth_vtable = {
     .free = ssh2_userauth_free,
